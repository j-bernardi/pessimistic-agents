import abc
import numpy as np
from collections import deque

from estimators import (
    ImmediateRewardEstimator, MentorQEstimator,
    MentorFHTDQEstimator,
    ImmediateRewardEstimator_GLN_gaussian,
    QuantileQEstimator_GLN_gaussian,
    MentorQEstimator_GLN_gaussian
)

from q_estimators import (
    QuantileQEstimator, BasicQTableEstimator, QEstimatorIRE, QTableEstimator,
)
from utils import geometric_sum

QUANTILES = [2**k / (1 + 2**k) for k in range(-5, 5)]


class BaseAgent(abc.ABC):
    """Abstract implementation of an agent

    Useful as it saves state and variables that are shared by all
    agents. Also specifies the abstract methods that all agents need
    to be valid with learn() - which is the same for all agents.
    """
    def __init__(
            self,
            num_actions,
            num_states,
            env,
            gamma,
            sampling_strategy="last_n_steps",
            lr=0.1,
            update_n_steps=1,
            batch_size=1,
            eps_max=0.1,
            eps_min=0.01,
            mentor=None,
            scale_q_value=True,
            min_reward=1e-6,
            horizon_type="inf",
            num_steps=1,
    ):
        """Initialise the base agent with shared params

            num_actions:
            num_states:
            env:
            gamma (float): the future Q discount rate
            sampling_strategy (str): one of 'random', 'last_n_steps' or
                'whole', dictating how the history should be sampled.
            lr (float): Agent learning rate (defaults to all estimators,
                unless inheriting classes defines another lr).
            update_n_steps: how often to call the update_estimators
                function
            batch_size (int): size of the history to update on
            eps_max (float): initial max value of the random
                query-factor
            eps_min (float): the minimum value of the random
                query-factor. Once self.epsilon < self.eps_min, it stops
                reducing.
            mentor (callable): A function taking args=(state, kwargs),
                returning a tuple of (act_rows, act_cols) symbolizing
                a 2d grid transform. See mentors.py.
            scale_q_value (bool): if True, Q value estimates are always
                between 0 and 1 for the agent and mentor estimates.
                Otherwise, they are an estimate of the true sum of
                rewards
        """
        self.num_actions = num_actions
        self.num_states = num_states
        self.env = env
        self.gamma = gamma
        if "whole" in sampling_strategy and batch_size != 1:
            print("WARN: Default not used for BS, but sampling whole history")
        self.sampling_strategy = sampling_strategy
        self.lr = lr
        self.batch_size = batch_size
        self.update_n_steps = update_n_steps
        self.eps_max = eps_max
        self.eps_min = eps_min
        self.scale_q_value = scale_q_value
        self.mentor = mentor
        self.min_reward = min_reward

        self.horizon_type = horizon_type
        self.num_steps = num_steps

        self.q_estimator = None
        self.mentor_q_estimator = None  # TODO - put in a

        self.mentor_queries = 0
        self.total_steps = 0
        self.failures = 0

        self.mentor_queries_per_ep = []
        self.rewards_per_ep = []
        self.failures_per_ep = []

    def learn(
            self, num_eps, steps_per_ep=500, render=1, reset_every_ep=False,
            early_stopping=0
    ):
        """Let the agent loose in the environment, and learn!

        Args:
            num_eps (int): Number of episodes (of N steps) to learn for.
            steps_per_ep (int): Number of steps per episode
            render (int): Render mode 0, 1, 2
            reset_every_ep (bool): If true, resets state every
                steps_per_ep, else continues e.g. infinite env.
            early_stopping (int): If sum(mentor_queries[-es:]) == 0,
                stop (and return True)

        Returns:
            True if stopped querying mentor for early_stopping episodes
            False if never stopped querying for all num_eps
            None if early_stopping = 0 (e.g. not-applicable)
        """

        if self.total_steps != 0:
            print("WARN: Agent already trained", self.total_steps)
        ep_rewards = []  # initialise
        step = 0

        state = int(self.env.reset())

        for ep in range(num_eps):
            queries = self.mentor_queries_per_ep[-1]\
                if self.mentor_queries_per_ep else -1
            self.report_episode(
                step, ep, num_eps, ep_rewards, render_mode=render,
                queries_last=queries
            )
            if reset_every_ep:
                state = int(self.env.reset())
            ep_rewards = []  # reset
            for step in range(steps_per_ep):
                action, mentor_acted = self.act(state)

                next_state, reward, done, _ = self.env.step(action)
                ep_rewards.append(reward)
                next_state = int(next_state)

                if render > 0:
                    # First rendering should not return N lines
                    self.env.render(in_loop=self.total_steps > 0)

                self.store_history(
                    state, action, reward, next_state, done, mentor_acted)

                self.total_steps += 1

                if self.total_steps % self.update_n_steps == 0:
                    self.update_estimators(mentor_acted=mentor_acted)

                state = next_state
                if done:
                    self.failures += 1
                    # print('failed')
                    state = int(self.env.reset())

            if ep == 0:
                self.mentor_queries_per_ep.append(self.mentor_queries)
                self.failures_per_ep.append(self.failures)
            else:
                self.mentor_queries_per_ep.append(
                    self.mentor_queries - np.sum(self.mentor_queries_per_ep))
                self.failures_per_ep.append(
                    self.failures - np.sum(self.failures_per_ep))
            self.rewards_per_ep.append(sum(ep_rewards))

            if (
                    early_stopping
                    and len(self.mentor_queries_per_ep) > early_stopping
                    and sum(self.mentor_queries_per_ep[-early_stopping:]) == 0):
                return True
        return False if early_stopping else None

    @abc.abstractmethod
    def act(self, state):
        raise NotImplementedError("Must be implemented per agent")

    @abc.abstractmethod
    def store_history(
            self, state, action, reward, next_state, done, mentor_acted):
        raise NotImplementedError("Must be implemented per agent")

    @abc.abstractmethod
    def update_estimators(self, mentor_acted=False):
        raise NotImplementedError()

    def epsilon(self, reduce=True):
        """Reduce the max value of, and return, the random var epsilon."""

        if self.eps_max > self.eps_min and reduce:
            self.eps_max *= 0.999

        return self.eps_max * np.random.rand()

    def sample_history(self, history):
        """Return a sample of the history

        Uses:
            self.sampling_strategy (
                Choice(["random", "last_n_steps", "whole"])): See defs
        """

        if self.sampling_strategy == "random":
            idxs = np.random.randint(
                low=0, high=len(history), size=self.batch_size)

        elif self.sampling_strategy == "last_n_steps":
            assert self.batch_size == self.update_n_steps
            idxs = range(-self.batch_size, 0)

        elif "whole" in self.sampling_strategy:
            return history

        else:
            raise ValueError(
                f"Sampling strategy {self.sampling_strategy} invalid")

        return [history[i] for i in idxs]

    def report_episode(
            self, s, ep, num_eps, last_ep_reward, render_mode,
            queries_last=None
    ):
        """Reports standard episode and calls any additional printing

        Args:
            s (int): num steps in last episode
            ep (int): current episode
            num_eps (int): total number of episodes
            last_ep_reward (list): list of rewards from last episode
            render_mode (int): defines verbosity of rendering
            queries_last (int): number of mentor queries in the last
                episode (i.e. the one being reported).
        """
        if render_mode < 0:
            return
        if ep % 1 == 0 and ep > 0:
            if render_mode > 0:
                print(self.env.get_spacer())
            episode_title = f"Episode {ep}/{num_eps} ({self.total_steps})"
            print(episode_title)
            self.additional_printing(render_mode)
            report = (
                f"{episode_title} S {s} - F {self.failures} - R (last ep) "
                f"{(sum(last_ep_reward) if last_ep_reward else '-'):.0f}"
            )
            if queries_last is not None:
                report += f" - M (last ep) {queries_last}"

            print(report)

            if render_mode > 0:
                print("\n" * (self.env.state_shape[0] - 1))

    def additional_printing(self, render_mode):
        """Defines class-specific printing"""
        return None


class MentorAgent(BaseAgent):
    """An agent that provides a way to call the mentor at every timestep

    Simply does what the mentor does - so only implements act()
    (and dummy methods for the abstract methods)
    """
    def __init__(self, num_actions, num_states, env, gamma, mentor, **kwargs):
        """Implement agent that just does what mentor would do

        No Q estimator required - always acts via `mentor` callable.
        """
        if mentor is None:
            raise ValueError("MentorAgent must have a mentor")
        super().__init__(
            num_actions=num_actions, num_states=num_states, env=env,
            gamma=gamma, mentor=mentor, **kwargs
        )

    def act(self, state):
        """Act, given the current state

        Returns:
             mentor_action (int): the action the mentor takes
             mentor_acted (bool): always True
        """
        # TODO: change this to account for continuous states as well.
        mentor_action = self.env.map_grid_act_to_int(
            self.mentor(
                self.env.map_int_to_grid(state),
                kwargs={'state_shape': self.env.state_shape})
        )
        return mentor_action, True

    def update_estimators(self, mentor_acted=False):
        """Nothing to do"""
        pass

    def store_history(
            self, state, action, reward, next_state, done, mentor_acted):
        """Nothing to do"""
        pass


class BaseQAgent(BaseAgent, abc.ABC):
    """A base agent that acts upon a Q-value estimate of finite actions

    Assumes self.q_estimator has a method estimate(state, action), which
    is used to select the next action with the highest value.

    Inheriting classes must implement the self.q_estimator to be
    whatever version the algorithm requires, and the other methods are
    implemented to succesfully update that q_estimator (and supporting
    estimators), given the agent's experience.

    Optionally uses a mentor (depending on whether parent self.mentor is
    None).
    """

    def __init__(self, **kwargs):
        super().__init__(**kwargs)

    def act(self, state):
        """Act, given a state, depending on future Q of each action

        Args:
            state (int): current state

        Returns:
            action (int): The action to take
            mentor_acted (bool): Whether the mentor selected the action
        """
        eps_rand_act = self.q_estimator.get_random_act_prob()
        if eps_rand_act is not None and np.random.rand() < eps_rand_act:
            assert self.mentor is None
            return int(np.random.randint(self.num_actions)), False

        values = np.array(
            [self.q_estimator.estimate(state, action_i)
             for action_i in range(self.num_actions)]
        )

        # Choose randomly from any jointly maximum values
        max_vals = values == np.amax(values)
        max_nonzero_val_idxs = np.flatnonzero(max_vals)
        tie_broken_proposed_action = np.random.choice(max_nonzero_val_idxs)
        agent_max_action = int(tie_broken_proposed_action)

        if self.scale_q_value:
            scaled_min_r = self.min_reward  # Defined as between [0, 1]
            scaled_eps = self.epsilon()
        else:
            scaled_min_r = geometric_sum(
                self.min_reward, self.gamma, self.q_estimator.num_steps)
            scaled_eps = geometric_sum(
                self.epsilon(), self.gamma, self.q_estimator.num_steps)

        if self.mentor is not None:
            mentor_value = self.mentor_q_estimator.estimate(state)
            # Defer if
            # 1) min_reward > agent value, based on r > eps
            agent_value_too_low = values[agent_max_action] <= scaled_min_r
            # 2) mentor value > agent value + eps
            prefer_mentor = mentor_value > values[agent_max_action] + scaled_eps

            if agent_value_too_low or prefer_mentor:
                mentor_action = self.env.map_grid_act_to_int(
                    self.mentor(
                        self.env.map_int_to_grid(state),
                        kwargs={'state_shape': self.env.state_shape})
                )
                # print("called mentor")
                self.mentor_queries += 1
                return mentor_action, True

        return agent_max_action, False


class PessimisticAgent(BaseQAgent):
    """The faithful, original Pessimistic Distributed Q value agent

    The q_estimator used is QuantileQEstimator, by default. This has
    state that defines the quantile (inferred in the init function of
    this agent.

    The estimator used is an argument to the init function,
    because in the future we may want to try a single-step update
    version of the QEstimator.
    """

    def __init__(
            self,
            num_actions,
            num_states,
            env,
            gamma,
            mentor,
            quantile_i,
            quantile_estimator_init=QuantileQEstimator,
            train_all_q=False,
            init_to_zero=False,
            **kwargs
    ):
        """Initialise the faithful agent

        Additional Kwargs:
            mentor (callable): a function taking tuple (state, kwargs),
                returning an integer action. Not optional for the
                pessimistic agent.
            quantile_i (int): the index of the quantile from QUANTILES to use
                for taking actions.
            quantile_estimator_init (callable): the init function for
                the type of Q Estimator to use for the agent. Choices:
                QuantileQEstimatorSingleOrig or default.
            train_all_q (bool): if False, trains only the Q estimator
                corresponding to quantile_i (self.q_estimator)
            init_to_zero (bool): if True, initialises the Q table to 0.
                rather than 'burning-in' quantile value
        """
        super().__init__(
            num_actions=num_actions, num_states=num_states, env=env,
            gamma=gamma, mentor=mentor, **kwargs
        )

        if self.mentor is None:
            raise NotImplementedError("Pessimistic agent requires a mentor")

        self.quantile_i = quantile_i

        self.history = deque(maxlen=10000)
        self.mentor_history = deque(maxlen=10000)

        # Create the estimators
        self.IREs = [ImmediateRewardEstimator(a) for a in range(num_actions)]

        self.QEstimators = [
            quantile_estimator_init(
                quantile=q,
                immediate_r_estimators=self.IREs,
                gamma=gamma,
                num_states=num_states,
                num_actions=num_actions,
                lr=self.lr,
                q_table_init_val=0. if init_to_zero else QUANTILES[q],
                horizon_type=self.horizon_type,
                num_steps=self.num_steps,
                scaled=self.scale_q_value,
            ) for i, q in enumerate(QUANTILES) if (
                i == self.quantile_i or train_all_q)
        ]
        self.q_estimator = self.QEstimators[
            self.quantile_i if train_all_q else 0]

        if self.horizon_type == "inf":
            self.mentor_q_estimator = MentorQEstimator(
                num_states=num_states, num_actions=num_actions, gamma=gamma,
                lr=self.lr, scaled=self.scale_q_value)
        elif self.horizon_type == "finite":
            self.mentor_q_estimator = MentorFHTDQEstimator(
                num_states=num_states, num_actions=num_actions, gamma=gamma,
                lr=self.lr, num_steps=self.num_steps, scaled=self.scale_q_value)

    def reset_estimators(self):
        for ire in self.IREs:
            ire.reset()
        for q_est in self.QEstimators:
            q_est.reset()
        self.mentor_q_estimator.reset()

    def store_history(
            self, state, action, reward, next_state, done, mentor_acted):

        if mentor_acted:
            self.mentor_history.append(
                (state, action, reward, next_state, done))

        self.history.append((state, action, reward, next_state, done))

    def update_estimators(self, mentor_acted=False):
        """Update all estimators with a random batch of the histories.

        Mentor-Q Estimator
        ImmediateRewardEstimators (currently only for the actions in the
            sampled batch that corresponds with the IRE).
        Q-estimator (for every quantile)
        """
        if self.sampling_strategy == "whole_reset":
            self.reset_estimators()

        if mentor_acted:
            mentor_history_samples = self.sample_history(self.mentor_history)

            self.mentor_q_estimator.update(mentor_history_samples)

        history_samples = self.sample_history(self.history)

        # This does < batch_size updates on the IREs. For history-handling
        # purposes. Possibly sample batch_size per-action in the future.
        for IRE_index, IRE in enumerate(self.IREs):
            IRE.update(
                [(s, r) for s, a, r, _, _ in history_samples if IRE_index == a]
            )


        for q_estimator in self.QEstimators:
            q_estimator.update(history_samples)

    def additional_printing(self, render):
        if render > 0:
            print(f"M {self.mentor_queries_per_ep[-1]} ({self.mentor_queries})")
        if render > 1:
            print("Additional for finite pessimistic")
            print(f"Q table\n{self.q_estimator.q_table[:, :, -1]}")
            print(f"Mentor Q table\n{self.mentor_q_estimator.q_list}")
            if self.q_estimator.lr is not None:
                print(
                    f"Learning rates: "
                    f"QEst {self.q_estimator.lr:.4f}, "
                    f"Mentor V {self.mentor_q_estimator.lr:.4f}"
                    f"\nEpsilon max: {self.eps_max:.4f}"
                )


class BaseQTableAgent(BaseQAgent, abc.ABC):
    """The base implementation of an agent calculative Q with a table

    The self.q_estimator is a basic Q table. It is updated in the
    simplest manner, and implements no notion of pessimism.

    It can optionally use a mentor, as defined in BaseQAgent.act().
    """
    def __init__(
            self,
            num_actions,
            num_states,
            env,
            gamma,
            q_estimator_init=BasicQTableEstimator,
            **kwargs
    ):
        """Initialise the basic Q table agent

        Inheriting classes should pass the correct q_estimator_init to
        this init function, so that the correct estimation is
        implemented. All other methods defining updates should be
        re-implented too (see examples of agents inheriting this class)

        Additional Args:
            q_estimator_init (callable): the init function for the type of
                Q estimator to use for the class (e.g. finite, infinite
                horizon).
            mentor_q_estimator_init (callable): the init function for
                the type of Q estimator to use for the class (e.g.
                finite, infinite horizon)
        """
        super().__init__(
            num_actions=num_actions, num_states=num_states, env=env,
            gamma=gamma, **kwargs
        )

        self.q_estimator = q_estimator_init(
            num_states=num_states, num_actions=num_actions, gamma=gamma,
            lr=self.lr, has_mentor=self.mentor is not None,
            scaled=self.scale_q_value
        )

        if not self.scale_q_value:
            # geometric sum of max rewards per step (1.) for N steps (up to inf)
            init_mentor_val = geometric_sum(
                1., self.gamma, self.q_estimator.num_steps)
        else:
            init_mentor_val = 1.

        if self.horizon_type == "inf" and self.mentor is not None:
            self.mentor_q_estimator = MentorQEstimator(
                num_states=num_states, num_actions=num_actions, gamma=gamma,
                lr=self.lr, scaled=self.scale_q_value, init_val=init_mentor_val)
        elif self.horizon_type == "finite" and self.mentor is not None:
            self.mentor_q_estimator = MentorFHTDQEstimator(
                num_states=num_states, num_actions=num_actions, gamma=gamma,
                lr=self.lr, scaled=self.scale_q_value, init_val=init_mentor_val,
                num_steps=self.num_steps)

        self.history = deque(maxlen=10000)
        if self.mentor is not None:
            self.mentor_history = deque(maxlen=10000)
        else:
            self.mentor_history = None

    def reset_estimators(self):
        self.q_estimator.reset()
        if self.mentor_q_estimator is not None:
            self.mentor_q_estimator.reset()

    def update_estimators(self, mentor_acted=False):

        if self.sampling_strategy == "whole_reset":
            self.reset_estimators()

        history_samples = self.sample_history(self.history)
        self.q_estimator.update(history_samples)

        if mentor_acted:
            assert self.mentor is not None
            mentor_history_samples = self.sample_history(self.mentor_history)
            self.mentor_q_estimator.update(mentor_history_samples)

    def store_history(
            self, state, action, reward, next_state, done, mentor_acted=False):
        if mentor_acted:
            assert self.mentor is not None
            self.mentor_history.append((state, action, reward, next_state, done))

        self.history.append((state, action, reward, next_state, done))

    def additional_printing(self, render_mode):
        """Called by the episodic reporting super method"""
        if render_mode > 0:
            if self.mentor is not None:
                print(
                    f"Mentor queries {self.mentor_queries_per_ep[-1]} "
                    f"({self.mentor_queries})")
            else:
                print(f"Epsilon {self.q_estimator.random_act_prob}")

        if render_mode > 1:
            print("Additional for QTableAgent")
            print(f"M {self.mentor_queries} ")
            if len(self.q_estimator.q_table.shape) == 3:
                print(f"Agent Q\n{self.q_estimator.q_table[:, :, -1]}")
                print(f"Mentor Q table\n{self.mentor_q_estimator.q_list[:, -1]}")
            else:
                print(f"Agent Q\n{self.q_estimator.q_table}")
                print(f"Mentor Q table\n{self.mentor_q_estimator.q_list}")
            if self.mentor_q_estimator.lr is not None:
                print(
                    f"Learning rates: "
                    f"QEst {self.q_estimator.lr:.4f}, "
                    f"Mentor V {self.mentor_q_estimator.lr:.4f}"
                )


class QTableAgent(BaseQTableAgent):
    """A basic Q table agent - no pessimism or IREs, just a Q table

    No further state is required - the base defaults to the QTableAgent
    """

    def __init__(self, **kwargs):
        super().__init__(**kwargs)
        assert isinstance(self.q_estimator, QTableEstimator)


class BaseQTableIREAgent(BaseQTableAgent, abc.ABC):
    """The base implementation of a Q-table agent updating with IREs

    This acts in exactly the same way as a QTable Agent, except instead
    of updating towards the *actual* reward received, it keeps an
    ImmediateRewardEstimator for each action, and updates towards the
    *estimate* of the immediate next reward.

    This can be done pessimistically, or with the mean estimate,
    as-implemented by inheriting agents.
    """
    def __init__(self, num_actions, num_states, env, gamma, **kwargs):
        super().__init__(
            num_actions=num_actions, num_states=num_states, env=env,
            gamma=gamma, **kwargs)

        self.IREs = [
            ImmediateRewardEstimator(a) for a in range(self.num_actions)]

    def reset_estimators(self):
        """Reset all estimators for a base Q table agent with IREs"""
        super().reset_estimators()
        for ire in self.IREs:
            ire.reset()

    def update_estimators(self, mentor_acted=False):
        """Update Q Estimator and IREs"""

        if self.sampling_strategy == "whole_reset":
            self.reset_estimators()

        history_samples = self.sample_history(self.history)

        if mentor_acted:
            assert self.mentor is not None
            mentor_history_samples = self.sample_history(self.mentor_history)
            self.mentor_q_estimator.update(mentor_history_samples)

        # This does < batch_size updates on the IREs. For history-handling
        # purposes. Possibly sample batch_size per-action in the future.
        for IRE_index, IRE in enumerate(self.IREs):
            IRE.update(
                [(s, r) for s, a, r, _, _ in history_samples if IRE_index == a])

        self.q_estimator.update(history_samples)


class QTableMeanIREAgent(BaseQTableIREAgent):
    """Q Table agent that uses the expectation of IRE to update

    Instead of actual reward, use the mean estimate of the next reward.

    Used as a sanity-check for (mean) IRE functionality, without
    the transition-uncertainty update.
    """

    def __init__(self, num_actions, num_states, env, gamma, **kwargs):
        """Init the base agent and override the Q estimator"""
        super().__init__(
            num_actions=num_actions, num_states=num_states, env=env,
            gamma=gamma, **kwargs)

        if not hasattr(self, "q_estimator"):
            raise ValueError(
                "Hacky way to assert that q_estimator is overridden")
        self.q_estimator = QEstimatorIRE(
            quantile=None,  # indicates to use expectation
            immediate_r_estimators=self.IREs,
            num_states=self.num_states, num_actions=self.num_actions,
            gamma=self.gamma, lr=self.lr, has_mentor=self.mentor is not None,
            scaled=self.scale_q_value
        )


class QTablePessIREAgent(BaseQTableIREAgent):
    """Q Table agent that uses *pessimistic* IRE to update

    Instead of actual reward, use the epistemically pessimistic estimate
    of the next reward.

    Used as a sanity-check for pessimistic IRE functionality, without
    the transition-uncertainty update.
    """

    def __init__(
            self, num_actions, num_states, env, gamma, quantile_i,
            init_to_zero=False, **kwargs
    ):
        """Init the base agent and override the Q estimator"""
        super().__init__(
            num_actions=num_actions, num_states=num_states, env=env,
            gamma=gamma, **kwargs)

        if not hasattr(self, "q_estimator"):
            raise ValueError(
                "Hacky way to assert that q_estimator is overridden")
        self.quantile_i = quantile_i
        self.q_estimator = QEstimatorIRE(
            quantile=QUANTILES[self.quantile_i],
            immediate_r_estimators=self.IREs,
            num_states=self.num_states, num_actions=self.num_actions,
            gamma=gamma, lr=self.lr, has_mentor=self.mentor is not None,
            scaled=self.scale_q_value,
            q_table_init_val=0. if init_to_zero else QUANTILES[self.quantile_i]
        )


class FinitePessimisticAgent_GLNIRE(BaseAgent):
    """Agent that solves the finite case with GLN function approximator

    Implements the pessimistic algorithm, but with a function
    approximator.
    """

    def __init__(
            self,
            num_actions,
            dim_states,
            env,
            gamma,
            mentor,
            quantile_i,
            burnin_n=2,
            train_all_q=False,
            init_to_zero=False,
            **kwargs
    ):
        """Initialise function for a base agent
        Args (additional to base):
            mentor: a function taking (state, kwargs), returning an
                integer action.
            quantile_i: the index of the quantile from QUANTILES to use
                for taking actions.

            eps_max: initial max value of the random query-factor
            eps_min: the minimum value of the random query-factor.
                Once self.epsilon < self.eps_min, it stops reducing.
        """
        super().__init__(
            num_actions=num_actions, num_states=None, env=env,
            gamma=gamma, mentor=mentor, **kwargs
        )
        if init_to_zero:
            raise NotImplementedError("Only implemented for quantile burn in")

        self.quantile_i = quantile_i
        self.dim_states = dim_states

        self.history = deque(maxlen=10000)
        self.mentor_history = deque(maxlen=10000)

        self.Q_val_temp = 0.
        self.mentor_Q_val_temp = 0.

        # Create the estimators
        default_layer_sizes = [4] * 16 + [1]
        self.IREs = [
            ImmediateRewardEstimator_GLN_gaussian(
                a, lr=self.lr, burnin_n=burnin_n,
                layer_sizes=default_layer_sizes, context_dim=4
            ) for a in range(num_actions)
        ]

        self.QEstimators = [
            QuantileQEstimator_GLN_gaussian(
                q, self.IREs, dim_states, num_actions, gamma,
                layer_sizes=default_layer_sizes,
                context_dim=4,
                lr=self.lr,
                burnin_n=burnin_n
            ) for i, q in enumerate(QUANTILES) if (
                i == self.quantile_i or train_all_q)
        ]

        self.q_estimator = self.QEstimators[
            self.quantile_i if train_all_q else 0]

        self.mentor_q_estimator = MentorQEstimator_GLN_gaussian(
            dim_states, num_actions, gamma, lr=self.lr,
            layer_sizes=default_layer_sizes, context_dim=4, burnin_n=burnin_n,
            init_val=1.)

    def reset_estimators(self):
        raise NotImplementedError("Not yet implemented")

    def act(self, state):
        values = np.array([
            self.q_estimator.estimate(state, action_i)
            for action_i in range(self.num_actions)
        ])

        values = np.nan_to_num(values)

        # Choose randomly from any jointly maximum values
        max_vals = values == values.max()
        proposed_action = int(np.random.choice(np.flatnonzero((max_vals))))
        self.Q_val_temp = values[proposed_action]
        action = proposed_action

        if self.mentor is None:
            if np.random.rand() < self.epsilon():
                action = np.random.randint(self.num_actions)
            mentor_acted = False
        else:
            # Defer if predicted value < min, based on r > eps
            scaled_min_r = self.min_reward
            eps = self.epsilon()
            if not self.scale_q_value:
                scaled_min_r /= (1. - self.gamma)
                eps /= (1. - self.gamma)
            mentor_value = self.mentor_q_estimator.estimate(state)
            self.mentor_Q_val_temp = mentor_value
            prefer_mentor = mentor_value > (values[proposed_action] + eps)
            agent_value_too_low = values[proposed_action] <= scaled_min_r
            if agent_value_too_low or prefer_mentor:
                state_for_mentor = state * 3.5 + 3.5
                action = self.env.map_grid_act_to_int(
                    self.mentor(state_for_mentor,
                        kwargs={'state_shape': self.env.state_shape})
                )
                mentor_acted = True
                # print('called mentor')
                self.mentor_queries += 1
            else:
                action = proposed_action
                mentor_acted = False

        return action, mentor_acted

    def store_history(
            self, state, action, reward, next_state, done, mentor_acted=False):

        if mentor_acted:
            self.mentor_history.append(
                (state, action, reward, next_state, done))

        self.history.append((state, action, reward, next_state, done))

    def update_estimators(self, mentor_acted=False):
        """Update all estimators with a random batch of the histories.

        Mentor-Q Estimator
        ImmediateRewardEstimators (currently only for the actions in the
            sampled batch that corresponds with the IRE).
        Q-estimator (for every quantile)
        """
        if mentor_acted and self.batch_size <= len(self.mentor_history):
            mentor_history_samples = self.sample_history(
                self.mentor_history)
            self.mentor_q_estimator.update(mentor_history_samples)

        history_samples = self.sample_history(self.history)

        # This does < batch_size updates on the IREs. For history-handling
        # purposes. Possibly sample batch_size per-action in the future.
        for IRE_index, IRE in enumerate(self.IREs):
            IRE.update(
                [(s, r) for s, a, r, _, _ in history_samples if IRE_index == a])

        for q_estimator in self.QEstimators:
            q_estimator.update(history_samples)

    def additional_printing(self, render):
        if render and self.mentor is not None:
            print(f"M {self.mentor_queries} ")
        if render > 1:

            if self.mentor is None:

                if self.q_estimator.lr is not None:
                    print(
                        f"Learning rates: "
                        f"QEst {self.q_estimator.lr:.4f}")
            else:
                print("Additional for finite pessimistic")
                if np.isnan(self.Q_val_temp):
                    print('Q VAL IS NAN')
                else:
                    print(f"Q val\n{self.Q_val_temp}")
                print(f"mentor Q val\n{self.mentor_Q_val_temp}")
                if self.q_estimator.lr is not None:
                    print(
                        f"Learning rates: "
                        f"QEst {self.q_estimator.lr:.4f}"
                        f"Mentor V {self.mentor_q_estimator.lr:.4f}")

    def learn(self, num_eps, steps_per_ep=500, render=1):

        if self.total_steps != 0:
            print("WARN: Agent already trained", self.total_steps)
        ep_reward = []  # initialise
        step = 0
        state = self.env.map_int_to_grid(int(self.env.reset()))/3.5-1
        for ep in range(num_eps):
            self.report_episode(
                step, ep, num_eps, ep_reward,
                render_mode=render
            )

            # state = self.env.map_int_to_grid(int(self.env.reset()))/3.5-1
            ep_reward = []  # reset
            for step in range(steps_per_ep):
                action, mentor_acted = self.act(state)
                next_state_int, reward, done, _ = self.env.step(action)
                next_state = self.env.map_int_to_grid(next_state_int)/3.5-1
                ep_reward.append(reward)

                if render:
                    # First rendering should not return N lines
                    self.env.render(in_loop=self.total_steps > 0)

                self.store_history(
                    state, action, reward, next_state, done, mentor_acted)

                self.total_steps += 1

                if self.total_steps % self.update_n_steps == 0:
                    self.update_estimators(mentor_acted=mentor_acted)

                state = next_state[:]
                if done:
                    self.failures += 1
                    # print('failed')
                    state = self.env.map_int_to_grid(int(self.env.reset()))/3.5-1
                    break

            if ep == 0:
                self.mentor_queries_per_ep.append(self.mentor_queries)
            else:
                self.mentor_queries_per_ep.append(self.mentor_queries - np.sum(self.mentor_queries_per_ep))


class ContinuousPessimisticAgent_GLN(BaseAgent):
    """Agent that can act in a continuous, multidimensional state space.

    Uses GGLNs as function approximators for the IRE estimators,
    the Q estimators and the mentor Q estimators.
    """

    def __init__(
            self,
            num_actions,
            dim_states,
            env,
            gamma,
            mentor,
            quantile_i,
            burnin_n=1000,
            train_all_q=False,
            init_to_zero=False,
            **kwargs
    ):
        """Initialise function for a base agent

        Args (additional to base):
            mentor: a function taking (state, kwargs), returning an
                integer action.
            quantile_i: the index of the quantile from QUANTILES to use
                for taking actions.

            eps_max: initial max value of the random query-factor
            eps_min: the minimum value of the random query-factor.
                Once self.epsilon < self.eps_min, it stops reducing.
        """
        super().__init__(
            num_actions=num_actions, num_states=None, env=env,
            gamma=gamma, mentor=mentor, update_n_steps=100, batch_size=100, **kwargs
        )
        if init_to_zero:
            raise NotImplementedError("Only implemented for quantile burn in")

        self.quantile_i = quantile_i
        self.dim_states = dim_states

        self.history = deque(maxlen=10000)
        self.mentor_history = deque(maxlen=10000)

        self.Q_val_temp = 0.
        self.mentor_Q_val_temp = 0.

        print('USING CONTINUOUS AGENT')
        # Create the estimators
        default_layer_sizes = [4] * 4 + [1]
        self.IREs = [
            ImmediateRewardEstimator_GLN_gaussian(
                a, input_size=self.dim_states, lr=self.lr, burnin_n=burnin_n,
                layer_sizes=default_layer_sizes, context_dim=4
            ) for a in range(num_actions)
        ]

        self.QEstimators = [
            QuantileQEstimator_GLN_gaussian(
                q, self.IREs, dim_states, num_actions, gamma,
                layer_sizes=default_layer_sizes, context_dim=4,
                lr=self.lr, burnin_n=burnin_n, burnin_val=None
            ) for i, q in enumerate(QUANTILES) if (
                i == self.quantile_i or train_all_q)
        ]

        self.q_estimator = self.QEstimators[
            self.quantile_i if train_all_q else 0]

        self.mentor_q_estimator = MentorQEstimator_GLN_gaussian(
            dim_states, num_actions, gamma, lr=self.lr,
            layer_sizes=default_layer_sizes, context_dim=4, burnin_n=burnin_n,
            init_val=1.)

    def reset_estimators(self):
        raise NotImplementedError("Not yet implemented")

    def act(self, state):
        values = np.array([
            self.q_estimator.estimate(state, action_i)
            for action_i in range(self.num_actions)
        ])

        values = np.nan_to_num(values)

        # Choose randomly from any jointly maximum values
        max_vals = values == values.max()
        proposed_action = int(np.random.choice(np.flatnonzero((max_vals))))
        self.Q_val_temp = values[proposed_action]
        action = proposed_action

        if self.mentor is None:
            if np.random.rand() < self.epsilon():
                action = np.random.randint(self.num_actions)
            mentor_acted = False
        else:
            # Defer if predicted value < min, based on r > eps
            scaled_min_r = self.min_reward
            eps = self.epsilon()
            if not self.scale_q_value:
                scaled_min_r /= (1. - self.gamma)
                eps /= (1. - self.gamma)
            mentor_value = self.mentor_q_estimator.estimate(state)
            self.mentor_Q_val_temp = mentor_value
            prefer_mentor = mentor_value > (values[proposed_action] + eps)
            agent_value_too_low = values[proposed_action] <= scaled_min_r
            if agent_value_too_low or prefer_mentor:

                action = self.mentor(state)

                mentor_acted = True
                # print('called mentor')
                self.mentor_queries += 1
            else:
                action = proposed_action
                mentor_acted = False

        return action, mentor_acted

    def store_history(
            self, state, action, reward, next_state, done, mentor_acted=False):

        if mentor_acted:
            self.mentor_history.append(
                (state, action, reward, next_state, done))

        self.history.append((state, action, reward, next_state, done))

    def update_estimators(self, mentor_acted=False):
        """Update all estimators with a random batch of the histories.

        Mentor-Q Estimator
        ImmediateRewardEstimators (currently only for the actions in the
            sampled batch that corresponds with the IRE).
        Q-estimator (for every quantile)
        """
        if mentor_acted and self.batch_size <= len(self.mentor_history):
            mentor_history_samples = self.sample_history(
                self.mentor_history)
            self.mentor_q_estimator.update(mentor_history_samples)

        history_samples = self.sample_history(self.history)

        # This does < batch_size updates on the IREs. For history-handling
        # purposes. Possibly sample batch_size per-action in the future.
        for IRE_index, IRE in enumerate(self.IREs):
            IRE.update(
                [(s, r) for s, a, r, _, _ in history_samples if IRE_index == a])

        for q_estimator in self.QEstimators:
            q_estimator.update(history_samples)

    def learn(self, num_eps, steps_per_ep=500, render=1,
        reset_every_ep=False, early_stopping=0):

        if reset_every_ep:
            raise NotImplementedError("Not implemented resete_every_step")

        if early_stopping:
            raise NotImplementedError("Not implemented early stopping")



        if self.total_steps != 0:
            print("WARN: Agent already trained", self.total_steps)
        ep_reward = []  # initialise
        step = 0
        state = self.env.reset()
        for ep in range(num_eps):
            self.report_episode(
                step, ep, num_eps, ep_reward,
                render_mode=render
            )

            # state = self.env.map_int_to_grid(int(self.env.reset()))/3.5-1
            ep_reward = []  # reset
            for step in range(steps_per_ep):
                action, mentor_acted = self.act(state)
                next_state, reward, done, _ = self.env.step(action)
                ep_reward.append(reward)

                if render:
                    # First rendering should not return N lines
                    # self.env.render(in_loop=self.total_steps > 0)
                    self.env.render()


                self.store_history(
                    state, action, reward, next_state, done, mentor_acted)

                self.total_steps += 1

                if self.total_steps % self.update_n_steps == 0:
                    self.update_estimators(mentor_acted=mentor_acted)

                state = next_state[:]
                if done:
                    self.failures += 1
                    # print('failed')
                    state = self.env.reset()
                    break

            if ep == 0:
                self.mentor_queries_per_ep.append(self.mentor_queries)
            else:
                self.mentor_queries_per_ep.append(self.mentor_queries - np.sum(self.mentor_queries_per_ep))

<<<<<<< HEAD



class ContinuousPessimisticAgent_GLN(BaseAgent):
    """Agent that can act in a continuous, multidimensional state space.
    
    Uses GGLNs as function approximators for the IRE estimators,
    the Q estimators and the mentor Q estimators.
    
    """

    def __init__(
            self,
            num_actions,
            dim_states,
            env,
            gamma,
            mentor,
            quantile_i,
            burnin_n=1000,
            train_all_q=False,
            init_to_zero=False,
            **kwargs
    ):
        """Initialise function for a base agent
        Args (additional to base):
            mentor: a function taking (state, kwargs), returning an
                integer action.
            quantile_i: the index of the quantile from QUANTILES to use
                for taking actions.

            eps_max: initial max value of the random query-factor
            eps_min: the minimum value of the random query-factor.
                Once self.epsilon < self.eps_min, it stops reducing.
        """
        super().__init__(
            num_actions=num_actions, num_states=None, env=env,
            gamma=gamma, mentor=mentor, update_n_steps=100, batch_size=100, **kwargs
        )
        if init_to_zero:
            raise NotImplementedError("Only implemented for quantile burn in")

        self.quantile_i = quantile_i
        self.dim_states = dim_states

        self.history = deque(maxlen=10000)
        self.mentor_history = deque(maxlen=10000)

        self.Q_val_temp = 0.
        self.mentor_Q_val_temp = 0.

        print('USING CONTINUOUS AGENT')
        # Create the estimators
        default_layer_sizes = [4] * 4 + [1]
        self.IREs = [
            ImmediateRewardEstimator_GLN_gaussian(
                a, input_size=self.dim_states, lr=self.lr, burnin_n=burnin_n,
                layer_sizes=default_layer_sizes, context_dim=4
            ) for a in range(num_actions)
        ]

        self.QEstimators = [
            QuantileQEstimator_GLN_gaussian(
                q, self.IREs, dim_states, num_actions, gamma,
                layer_sizes=default_layer_sizes, context_dim=4,
                lr=self.lr, burnin_n=burnin_n, burnin_val=None
            ) for i, q in enumerate(QUANTILES) if (
                i == self.quantile_i or train_all_q)
        ]

        self.q_estimator = self.QEstimators[
            self.quantile_i if train_all_q else 0]

        self.mentor_q_estimator = MentorQEstimator_GLN_gaussian(
            dim_states, num_actions, gamma, lr=self.lr,
            layer_sizes=default_layer_sizes, context_dim=4, burnin_n=burnin_n,
            init_val=1.)

    def reset_estimators(self):
        raise NotImplementedError("Not yet implemented")

    def act(self, state):
        values = np.array([
            self.q_estimator.estimate(state, action_i)
            for action_i in range(self.num_actions)
        ])

        values = np.nan_to_num(values)

        # Choose randomly from any jointly maximum values
        max_vals = values == values.max()
        proposed_action = int(np.random.choice(np.flatnonzero((max_vals))))
        self.Q_val_temp = values[proposed_action]
        action = proposed_action

        if self.mentor is None:
            if np.random.rand() < self.epsilon():
                action = np.random.randint(self.num_actions)
            mentor_acted = False
        else:
            # Defer if predicted value < min, based on r > eps
            scaled_min_r = self.min_reward
            eps = self.epsilon()
            if not self.scale_q_value:
                scaled_min_r /= (1. - self.gamma)
                eps /= (1. - self.gamma)
            mentor_value = self.mentor_q_estimator.estimate(state)
            self.mentor_Q_val_temp = mentor_value
            prefer_mentor = mentor_value > (values[proposed_action] + eps)
            agent_value_too_low = values[proposed_action] <= scaled_min_r
            if agent_value_too_low or prefer_mentor:

                action = self.mentor(state)

                mentor_acted = True
                # print('called mentor')
                self.mentor_queries += 1
            else:
                action = proposed_action
                mentor_acted = False

        return action, mentor_acted

    def store_history(
            self, state, action, reward, next_state, done, mentor_acted=False):

        if mentor_acted:
            self.mentor_history.append(
                (state, action, reward, next_state, done))

        self.history.append((state, action, reward, next_state, done))

    def update_estimators(self, mentor_acted=False):
        """Update all estimators with a random batch of the histories.

        Mentor-Q Estimator
        ImmediateRewardEstimators (currently only for the actions in the
            sampled batch that corresponds with the IRE).
        Q-estimator (for every quantile)
        """
        if mentor_acted and self.batch_size <= len(self.mentor_history):
            mentor_history_samples = self.sample_history(
                self.mentor_history)
            self.mentor_q_estimator.update(mentor_history_samples)

        history_samples = self.sample_history(self.history)

        # This does < batch_size updates on the IREs. For history-handling
        # purposes. Possibly sample batch_size per-action in the future.
        for IRE_index, IRE in enumerate(self.IREs):
            IRE.update(
                [(s, r) for s, a, r, _, _ in history_samples if IRE_index == a])

        for q_estimator in self.QEstimators:
            q_estimator.update(history_samples)

    def learn(self, num_eps, steps_per_ep=500, render=1,
        reset_every_ep=False, early_stopping=0):

        if reset_every_ep:
            raise NotImplementedError("Not implemented resete_every_step")

        if early_stopping:
            raise NotImplementedError("Not implemented early stopping")



        if self.total_steps != 0:
            print("WARN: Agent already trained", self.total_steps)
        ep_reward = []  # initialise
        step = 0
        state = self.env.reset()
        for ep in range(num_eps):
            self.report_episode(
                step, ep, num_eps, ep_reward,
                render_mode=render
            )

            # state = self.env.map_int_to_grid(int(self.env.reset()))/3.5-1
            ep_reward = []  # reset
            for step in range(steps_per_ep):
                action, mentor_acted = self.act(state)
                next_state, reward, done, _ = self.env.step(action)
                ep_reward.append(reward)

                if render:
                    # First rendering should not return N lines
                    # self.env.render(in_loop=self.total_steps > 0)
                    self.env.render()


                self.store_history(
                    state, action, reward, next_state, done, mentor_acted)

                self.total_steps += 1

                if self.total_steps % self.update_n_steps == 0:
                    self.update_estimators(mentor_acted=mentor_acted)

                state = next_state[:]
                if done:
                    self.failures += 1
                    # print('failed')
                    state = self.env.reset()
                    break

            if ep == 0:
                self.mentor_queries_per_ep.append(self.mentor_queries)
            else:
                self.mentor_queries_per_ep.append(self.mentor_queries - np.sum(self.mentor_queries_per_ep))

=======
>>>>>>> 2720e9bc
    def report_episode(
            self, s, ep, num_eps, last_ep_reward, render_mode,
            queries_last=None
    ):
        """Reports standard episode and calls any additional printing

        Args:
            s (int): num steps in last episode
            ep (int): current episode
            num_eps (int): total number of episodes
            last_ep_reward (list): list of rewards from last episode
            render_mode (int): defines verbosity of rendering
            queries_last (int): number of mentor queries in the last
                episode (i.e. the one being reported).
        """
        if render_mode < 0:
            return
        if ep % 1 == 0 and ep > 0:

            episode_title = f"Episode {ep}/{num_eps} ({self.total_steps})"
            print(episode_title)
            self.additional_printing(render_mode)
            report = (
                f"{episode_title} S {s} - F {self.failures} - R (last ep) "
                f"{(sum(last_ep_reward) if last_ep_reward else '-'):.0f}"
            )
            if queries_last is not None:
                report += f" - M (last ep) {queries_last}"

            print(report)

<<<<<<< HEAD

=======
>>>>>>> 2720e9bc
    def additional_printing(self, render):
        if render and self.mentor is not None:
            print(f"M {self.mentor_queries} ")
        if render > 1:

            if self.mentor is None:

                if self.q_estimator.lr is not None:
                    print(
                        f"Learning rates: "
                        f"QEst {self.q_estimator.lr:.4f}")
            else:
                print("Additional for continuous pessimistic")
                if np.isnan(self.Q_val_temp):
                    print('Q VAL IS NAN')
                else:
                    print(f"Q val\n{self.Q_val_temp}")
                print(f"mentor Q val\n{self.mentor_Q_val_temp}")
                if self.q_estimator.lr is not None:
                    print(
                        f"Learning rates: "
                        f"QEst {self.q_estimator.lr:.4f}"
                        f"Mentor V {self.mentor_q_estimator.lr:.4f}")<|MERGE_RESOLUTION|>--- conflicted
+++ resolved
@@ -1197,7 +1197,6 @@
             else:
                 self.mentor_queries_per_ep.append(self.mentor_queries - np.sum(self.mentor_queries_per_ep))
 
-<<<<<<< HEAD
 
 
 
@@ -1409,8 +1408,6 @@
             else:
                 self.mentor_queries_per_ep.append(self.mentor_queries - np.sum(self.mentor_queries_per_ep))
 
-=======
->>>>>>> 2720e9bc
     def report_episode(
             self, s, ep, num_eps, last_ep_reward, render_mode,
             queries_last=None
@@ -1442,10 +1439,7 @@
 
             print(report)
 
-<<<<<<< HEAD
-
-=======
->>>>>>> 2720e9bc
+
     def additional_printing(self, render):
         if render and self.mentor is not None:
             print(f"M {self.mentor_queries} ")
