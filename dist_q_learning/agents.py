import abc
import jax
import numpy as np
import jax.numpy as jnp
from collections import deque

import glns
from estimators import (
    ImmediateRewardEstimator, MentorQEstimator,
    MentorFHTDQEstimator,
    ImmediateRewardEstimatorGaussianGLN,
    MentorQEstimatorGaussianGLN,
    BURN_IN_N, GLN_CONTEXT_DIM
    # MentorFHTDQEstimatorGaussianGLN,  UNUSED
)

from q_estimators import (
    QuantileQEstimator, BasicQTableEstimator, QEstimatorIRE, QTableEstimator,
    QuantileQEstimatorGaussianGLN,
    QuantileQEstimatorGaussianSigmaGLN,
)
from utils import geometric_sum

QUANTILES = [2**k / (1 + 2**k) for k in range(-5, 5)]


class BaseAgent(abc.ABC):
    """Abstract implementation of an agent

    Useful as it saves state and variables that are shared by all
    agents. Also specifies the abstract methods that all agents need
    to be valid with learn() - which is the same for all agents.
    """
    def __init__(
            self,
            num_actions,
            env,
            gamma,
            sampling_strategy="last_n_steps",
            lr=0.1,
            update_n_steps=1,
            batch_size=1,
            eps_max=0.1,
            eps_min=0.01,
            mentor=None,
            scale_q_value=True,
            min_reward=1e-6,
            horizon_type="inf",
            num_horizons=1,
            max_steps=np.inf,
            debug_mode=False,
            **kwargs
    ):
        """Initialise the base agent with shared params

            num_actions:
            env:
            gamma (float): the future Q discount rate
            sampling_strategy (str): one of 'random', 'last_n_steps' or
                'whole', dictating how the history should be sampled.
            lr (float): Agent learning rate (defaults to all estimators,
                unless inheriting classes defines another lr).
            update_n_steps: how often to call the update_estimators
                function
            batch_size (int): size of the history to update on
            eps_max (float): initial max value of the random
                query-factor
            eps_min (float): the minimum value of the random
                query-factor. Once self.epsilon < self.eps_min, it stops
                reducing.
            mentor (callable): A function taking args=(state, kwargs),
                returning a tuple of (act_rows, act_cols) symbolizing
                a 2d grid transform. See mentors.py.
            scale_q_value (bool): if True, Q value estimates are always
                between 0 and 1 for the agent and mentor estimates.
                Otherwise, they are an estimate of the true sum of
                rewards
            min_reward (float):
            horizon_type (str): one of "finite" or "inf"
            num_horizons (int): number of time steps to look into the
                future for, when calculating horizons
            max_steps (int): max number of steps to take.
            debug_mode (bool): a flag for whether to be maximally
                verbose. Only partially implemented.
        """
        assert not kwargs, f"Arguments missed: {kwargs}"
        self.num_actions = num_actions
        self.env = env
        self.gamma = gamma
        if "whole" in sampling_strategy and batch_size != 1:
            print("WARN: Default not used for BS, but sampling whole history")
        self.sampling_strategy = sampling_strategy
        self.lr = lr
        self.batch_size = batch_size
        self.update_n_steps = update_n_steps
        self.max_steps = max_steps
        self.eps_max = eps_max
        self.eps_min = eps_min
        self.scale_q_value = scale_q_value
        self.mentor = mentor
        self.min_reward = min_reward

        self.horizon_type = horizon_type
        self.num_horizons = num_horizons

        self.q_estimator = None
        self.mentor_q_estimator = None

        self.history = deque(maxlen=10000)
        self.mentor_history = deque(maxlen=10000)

        self.mentor_queries = 0
        self.total_steps = 0
        self.failures = 0

        self.mentor_queries_periodic = []
        self.rewards_periodic = []
        self.failures_periodic = []

        self.debug_mode = debug_mode

    def store_history(
            self, state, action, reward, next_state, done, mentor_acted=False):

        if mentor_acted:
            self.mentor_history.append(
                (state, action, reward, next_state, done))

        self.history.append((state, action, reward, next_state, done))

    @abc.abstractmethod
    def act(self, state):
        raise NotImplementedError("Must be implemented per agent")

    @abc.abstractmethod
    def update_estimators(self, mentor_acted=False, **kwargs):
        raise NotImplementedError()

    def epsilon(self, reduce=True):
        """Reduce the max value of, and return, the random var epsilon."""

        if self.eps_max > self.eps_min and reduce:
            self.eps_max *= 0.999

        return self.eps_max * np.random.rand()
        # return np.random.rand()*(self.eps_max - self.eps_min) + self.eps_min

    def sample_history(self, history, strategy=None, batch_size=None):
        """Return a sample of the history

        Args:
            history: the list from which to sample indices
            strategy (Choice(["random", "last_n_steps", "whole"])):
                The sampling strategy to use to sample this history.
                If None, use self.sampling_strategy.
            batch_size (Optional[int]): if None, use self.batch_size

        Returns:
            samples (list): the sampled entries from self.history -
                i.e. (s, a, r, ns, d) tuples in the history
        """
        hist_len = len(history)
        sampling_strategy = (
            self.sampling_strategy if strategy is None else strategy)
        batch_size = self.batch_size if batch_size is None else batch_size

        if sampling_strategy == "random":
            idxs = np.random.randint(
                low=0, high=hist_len, size=batch_size)
        elif sampling_strategy == "last_n_steps":
            if hist_len < batch_size:
                return []  # not ready yet
            idxs = range(-batch_size, 0)
        elif "whole" in sampling_strategy:
            return history
        else:
            raise ValueError(f"Sampling strategy {sampling_strategy} invalid")
        return [history[i] for i in idxs]

    def report(
            self, tot_steps, rewards_last, render_mode, queries_last=None
    ):
        """Reports on period of steps and calls any additional printing

        Args:
            tot_steps (int): total number of steps expected
            rewards_last (list): list of rewards from last reporting
                period
            render_mode (int): defines verbosity of rendering
            queries_last (int): number of mentor queries in the last
                reporting period (i.e. the one being reported).
        """
        if render_mode < 0 or self.total_steps <= 0:
            return
        if render_mode > 0:
            self.env.print_spacer()

        rew = sum(rewards_last) if rewards_last else '-'
        report = (
            f"Step {self.total_steps} / {tot_steps} : "
            f"{100 * self.total_steps / tot_steps:.0f}% : "
            f"F {self.failures} - R (last N) {rew:.0f}")
        if queries_last is not None:
            report += f" - M (last N) {queries_last}"

        print(report)
        self.additional_printing(render_mode)

        if render_mode > 0:
            self.env.print_newlines()

    def additional_printing(self, render_mode):
        """Defines class-specific printing"""
        return None


class FiniteAgent(BaseAgent, abc.ABC):

    def __init__(self, num_states, track_transitions=None, **kwargs):
        """Set finite-specific state

        Args:
            num_states: number of (integer) states
            track_transitions (list): List of transition definitions
                (state, action, next_state), where any can be None to
                indicate "any". Tracks number of times the transition is
                observed. Keeps dict of transitions[s][a][s'] = N_(s,a,s')
            kwargs: pass to BaseAgent
        """
        super().__init__(**kwargs)

        self.num_states = num_states
        if track_transitions is not None:
            self.transitions = {}
            for s, a, ns in track_transitions:
                assert all(
                    x is None or int(x) or x == 0 for x in (s, a, ns)), (
                    f"Misuse: {s}: {type(s)}, {a}, {ns} should all be ints")
                if s not in self.transitions:
                    self.transitions[s] = {}
                if a not in self.transitions[s]:
                    self.transitions[s][a] = {}
                if ns not in self.transitions[s][a]:
                    self.transitions[s][a][ns] = [0, 0]  # initial count
        else:
            self.transitions = None

    def learn(
            self, num_steps, report_every_n=500, render=1,
            reset_every_ep=False,
            early_stopping=0
    ):
        """Let the agent loose in the environment, and learn!

        Args:
            num_steps (int): Number of steps to learn for.
            report_every_n (int): Number of steps per reporting period
            render (int): Render mode 0, 1, 2
            reset_every_ep (bool): If true, resets state every
                reporting period, else continues e.g. infinite env.
            early_stopping (int): If sum(mentor_queries[-es:]) == 0,
                stop (and return True)

        Returns:
            True if stopped querying mentor for `early_stopping`
                reporting periods
            False if never stopped querying for all num_eps
            None if early_stopping = 0 (e.g. not-applicable)
        """

        if self.total_steps != 0:
            print("WARN: Agent already trained", self.total_steps)
        period_rewards = []  # initialise

        state = int(self.env.reset())
        while self.total_steps <= num_steps:
            action, mentor_acted = self.act(state)
            next_state, reward, done, _ = self.env.step(action)
            next_state = int(next_state)

            self.store_history(
                state, action, reward, next_state, done, mentor_acted)
            period_rewards.append(reward)
            _ = self.track_transition(
                state, action, next_state, mentor_acted=mentor_acted)

            assert reward is not None, (
                f"Reward None at ({state}, {action})->{next_state}, "
                f"Mentor acted {mentor_acted}. Done {done}")
            if render > 0:
                # First rendering should not return N lines
                self.env.render(in_loop=self.total_steps > 0)
            if self.total_steps and self.total_steps % self.update_n_steps == 0:
                self.update_estimators(mentor_acted=mentor_acted)
            state = next_state
            if done:
                self.failures += 1
                # print('failed')
                state = int(self.env.reset())

            if self.total_steps % report_every_n == 0:
                if self.total_steps > 0 and reset_every_ep:
                    state = int(self.env.reset())
                prev_queries = np.sum(self.mentor_queries_periodic)
                self.mentor_queries_periodic.append(
                    self.mentor_queries - prev_queries)
                self.report(
                    num_steps, period_rewards, render_mode=render,
                    queries_last=self.mentor_queries_periodic[-1])
                prev_failures = np.sum(self.failures_periodic)
                self.failures_periodic.append(self.failures - prev_failures)
                self.rewards_periodic.append(sum(period_rewards))
                period_rewards = []  # reset

                if (
                        early_stopping
                        and len(self.mentor_queries_periodic) > early_stopping
                        and sum(self.mentor_queries_periodic[
                                -early_stopping:]) == 0):
                    return True

            self.total_steps += 1

        return False if early_stopping else None

    def track_transition(self, s, a, ns, mentor_acted=False):
        """If flagged for tracking, track a transition.

        Returns:
            None if not tracking any
        """
        assert all((isinstance(x, int) or x is None) for x in (s, a, ns)), (
            f"Misuse: {s}, {a}, {ns} should all be ints")

        # First, replace anything not found with None, the more general option.
        # None means "any". So specified transitions override.
        if self.transitions is None:
            return None
        if s not in self.transitions:
            s = None
        if s in self.transitions and a not in self.transitions[s]:
            a = None
        if (s in self.transitions and a in self.transitions[s]) \
                and ns not in self.transitions[s][a]:
            ns = None

        # Then increment the transition, if found
        if s in self.transitions:
            if a in self.transitions[s]:
                if ns in self.transitions[s][a]:
                    if mentor_acted:
                        self.transitions[s][a][ns][1] += 1  # mentor count
                    else:
                        self.transitions[s][a][ns][0] += 1  # agent count
                    return True
        return False


class MentorAgent(FiniteAgent):
    """An agent that provides a way to call the mentor at every timestep

    Simply does what the mentor does - so only implements act()
    (and dummy methods for the abstract methods)
    """
    def __init__(self, **kwargs):
        """Implement agent that just does what mentor would do

        No Q estimator required - always acts via `mentor` callable.
        """
        super().__init__(**kwargs)
        if self.mentor is None:
            raise ValueError("MentorAgent must have a mentor")

    def act(self, state):
        """Act, given the current state

        Returns:
             mentor_action (int): the action the mentor takes
             mentor_acted (bool): always True
        """
        # TODO: change this to account for continuous states as well.
        mentor_action = self.env.map_grid_act_to_int(
            self.mentor(
                self.env.map_int_to_grid(state),
                kwargs={'state_shape': self.env.state_shape})
        )
        return mentor_action, True

    def update_estimators(self, mentor_acted=False, **kwargs):
        """Nothing to do"""
        pass

    def store_history(
            self, state, action, reward, next_state, done, mentor_acted=True):
        """Nothing to do"""
        pass


class BaseFiniteQAgent(FiniteAgent, abc.ABC):
    """A base agent that acts upon a Q-value estimate of finite actions

    Assumes self.q_estimator has a method estimate(state, action), which
    is used to select the next action with the highest value.

    Inheriting classes must implement the self.q_estimator to be
    whatever version the algorithm requires, and the other methods are
    implemented to succesfully update that q_estimator (and supporting
    estimators), given the agent's experience.

    Optionally uses a mentor (depending on whether parent self.mentor is
    None).
    """

    def __init__(
            self, eps_a_max=None, eps_a_min=0.05, eps_a_decay=(1.-1e-6),
            **kwargs):
        super().__init__(**kwargs)
        self.eps_a_max = eps_a_max  # unused by default (unless set)
        self.eps_a_min = eps_a_min  # minimum noise-range, over 0.
        self.eps_a_decay = eps_a_decay  # factor to decay each step
        if self.eps_a_max is not None:
            assert self.eps_a_max > self.eps_a_min

    def act(self, state):
        """Act, given a state, depending on future Q of each action

        Args:
            state (int): current state

        Returns:
            action (int): The action to take
            mentor_acted (bool): Whether the mentor selected the action
        """
        eps_rand_act = self.q_estimator.get_random_act_prob()
        if eps_rand_act is not None and np.random.rand() < eps_rand_act:
            assert self.mentor is None
            return int(np.random.randint(self.num_actions)), False

        if self.scale_q_value:
            scaled_min_r = self.min_reward  # Defined as between [0, 1]
            scaled_eps = self.epsilon()
            scaled_max_r = 1.
        else:
            horizon_steps = self.q_estimator.num_horizons\
                if self.horizon_type == "finite" else "inf"
            scaled_min_r = geometric_sum(
                self.min_reward, self.gamma, horizon_steps)
            scaled_eps = geometric_sum(
                self.epsilon(), self.gamma, horizon_steps)
            scaled_max_r = geometric_sum(
                1., self.gamma, horizon_steps)

        values = np.array(
            [self.q_estimator.estimate(state, action_i)
             for action_i in range(self.num_actions)]
        )
        # Add some uniform, random noise to the action values, if flagged
        if self.eps_a_max is not None:
            values += self.action_noise()
            values = np.minimum(values, scaled_max_r)

        # Choose randomly from any jointly maximum values
        max_vals = values == np.amax(values)
        max_nonzero_val_idxs = np.flatnonzero(max_vals)
        tie_broken_proposed_action = np.random.choice(max_nonzero_val_idxs)
        agent_max_action = int(tie_broken_proposed_action)

        if self.mentor is not None:
            mentor_value = self.mentor_q_estimator.estimate(state)
            # Defer if
            # 1) min_reward > agent value, based on r > eps
            agent_value_too_low = values[agent_max_action] <= scaled_min_r
            # 2) mentor value > agent value + eps
            prefer_mentor = mentor_value > values[agent_max_action] + scaled_eps

            if agent_value_too_low or prefer_mentor:
                mentor_action = self.env.map_grid_act_to_int(
                    self.mentor(
                        self.env.map_int_to_grid(state),
                        kwargs={'state_shape': self.env.state_shape})
                )
                # print("called mentor")
                self.mentor_queries += 1
                return mentor_action, True

        return agent_max_action, False

    def action_noise(self):
        """Produce random noise to

        Noise is centred on 0., and is in range [-eps_max, +eps_max].

        eps_max is decayed to a minimum of eps_min, every time it is
        called.
        """
        if self.eps_a_max is None:
            return 0.

        rand_vals = (
                (np.random.rand(self.num_actions) - 0.5)  # centre on 0.
                * self.eps_a_max  # scale
        )
        assert np.all(np.abs(rand_vals) <= 0.5 * self.eps_a_max), (
            f"{rand_vals}, {self.eps_a_max}")
        # Decay
        if self.eps_a_max > self.eps_a_min:
            self.eps_a_max *= self.eps_a_decay

        return rand_vals


class PessimisticAgent(BaseFiniteQAgent):
    """The faithful, original Pessimistic Distributed Q value agent

    The q_estimator used is QuantileQEstimator, by default. This has
    state that defines the quantile (inferred in the init function of
    this agent.

    The estimator used is an argument to the init function,
    because in the future we may want to try a single-step update
    version of the QEstimator.
    """

    def __init__(
            self,
            num_actions,
            num_states,
            env,
            gamma,
            mentor,
            quantile_i,
            quantile_estimator_init=QuantileQEstimator,
            train_all_q=False,
            init_to_zero=False,
            **kwargs
    ):
        """Initialise the faithful agent

        Additional Kwargs:
            mentor (callable): a function taking tuple (state, kwargs),
                returning an integer action. Not optional for the
                pessimistic agent.
            quantile_i (int): the index of the quantile from QUANTILES to use
                for taking actions.
            quantile_estimator_init (callable): the init function for
                the type of Q Estimator to use for the agent. Choices:
                QuantileQEstimatorSingleOrig or default.
            train_all_q (bool): if False, trains only the Q estimator
                corresponding to quantile_i (self.q_estimator)
            init_to_zero (bool): if True, initialises the Q table to 0.
                rather than 'burning-in' quantile value

        Kwargs:
            capture_alphas (tuple): The (state, action) tuple to capture
                the alpha beta information for, from the Q Estimator.
                Used for visualisation. They are generated like:
                [((ire_alpha, ire_beta), (q_alpha, q_beta)), ...]
        """
        self.capture_alphas = kwargs.pop("capture_alphas", False)
        super().__init__(
            num_actions=num_actions, num_states=num_states, env=env,
            gamma=gamma, mentor=mentor, **kwargs
        )

        if self.mentor is None:
            raise NotImplementedError("Pessimistic agent requires a mentor")

        self.quantile_i = quantile_i

        # Create the estimators
        self.IREs = [ImmediateRewardEstimator(a) for a in range(num_actions)]

        self.QEstimators = [
            quantile_estimator_init(
                quantile=q,
                immediate_r_estimators=self.IREs,
                gamma=gamma,
                num_states=num_states,
                num_actions=num_actions,
                lr=self.lr,
                q_table_init_val=0. if init_to_zero else QUANTILES[i],
                horizon_type=self.horizon_type,
                num_horizons=self.num_horizons,
                scaled=self.scale_q_value,
            ) for i, q in enumerate(QUANTILES) if (
                i == self.quantile_i or train_all_q)
        ]
        self.q_estimator = self.QEstimators[
            self.quantile_i if train_all_q else 0]

        if self.horizon_type == "inf":
            self.mentor_q_estimator = MentorQEstimator(
                num_states=num_states, num_actions=num_actions, gamma=gamma,
                lr=self.lr, scaled=self.scale_q_value)
        elif self.horizon_type == "finite":
            self.mentor_q_estimator = MentorFHTDQEstimator(
                num_states=num_states, num_actions=num_actions, gamma=gamma,
                lr=self.lr, num_horizons=self.num_horizons,
                scaled=self.scale_q_value)

        self.alpha_betas = [] if self.capture_alphas else None

    def reset_estimators(self):
        for ire in self.IREs:
            ire.reset()
        for q_est in self.QEstimators:
            q_est.reset()
        self.mentor_q_estimator.reset()

    def update_estimators(self, mentor_acted=False, **kwargs):
        """Update all estimators with a random batch of the histories.

        Mentor-Q Estimator
        ImmediateRewardEstimators (currently only for the actions in the
            sampled batch that corresponds with the IRE).
        Q-estimator (for every quantile)
        """
        if self.sampling_strategy == "whole_reset":
            self.reset_estimators()

        if mentor_acted:
            mentor_history_samples = self.sample_history(self.mentor_history)

            self.mentor_q_estimator.update(mentor_history_samples)

        history_samples = self.sample_history(self.history)

        # This does < batch_size updates on the IREs. For history-handling
        # purposes. Possibly sample batch_size per-action in the future.
        for IRE_index, IRE in enumerate(self.IREs):
            IRE.update(
                [(s, r) for s, a, r, _, _ in history_samples if IRE_index == a])

        for i, q_estimator in enumerate(self.QEstimators):
            alpha_betas = q_estimator.update(
                history_samples, capture_alpha_beta=self.capture_alphas)

            if self.capture_alphas\
                    and (i == self.quantile_i or len(self.QEstimators) == 1):
                self.alpha_betas.extend(alpha_betas)

    def additional_printing(self, render):
        super().additional_printing(render_mode=render)
        if render > 0:
            print(
                f"M {self.mentor_queries_periodic[-1]} ({self.mentor_queries})")
        if render > 1:
            print("Additional for finite pessimistic")
            # Q table has dim (States, actions, n_horiz)=(s, a, 2) in inf case
            print(f"Q table\n{self.q_estimator.q_table[:, :, -1]}")
            if self.horizon_type == "finite":
                print(f"Mentor Q table\n"
                      f"{self.mentor_q_estimator.q_list[..., -1]}")
            else:
                print(f"Mentor Q table\n{self.mentor_q_estimator.q_list}")
            if self.q_estimator.lr is not None:
                print(
                    f"Learning rates: "
                    f"QEst {self.q_estimator.lr:.4f}, "
                    f"Mentor V {self.mentor_q_estimator.lr:.4f}"
                )
                if self.eps_a_max is not None:
                    print(f"\nEpsilon max: {self.eps_max:.4f}")


class BaseQTableAgent(BaseFiniteQAgent, abc.ABC):
    """The base implementation of an agent calculative Q with a table

    The self.q_estimator is a basic Q table. It is updated in the
    simplest manner, and implements no notion of pessimism.

    It can optionally use a mentor, as defined in BaseQAgent.act().
    """
    def __init__(
            self,
            num_actions,
            num_states,
            env,
            gamma,
            q_estimator_init=BasicQTableEstimator,
            **kwargs
    ):
        """Initialise the basic Q table agent

        Inheriting classes should pass the correct q_estimator_init to
        this init function, so that the correct estimation is
        implemented. All other methods defining updates should be
        re-implented too (see examples of agents inheriting this class)

        Additional Args:
            q_estimator_init (callable): the init function for the type of
                Q estimator to use for the class (e.g. finite, infinite
                horizon).
            mentor_q_estimator_init (callable): the init function for
                the type of Q estimator to use for the class (e.g.
                finite, infinite horizon)
        """
        super().__init__(
            num_actions=num_actions, num_states=num_states, env=env,
            gamma=gamma, **kwargs
        )

        self.q_estimator = q_estimator_init(
            num_states=num_states,
            num_actions=num_actions,
            gamma=gamma,
            lr=self.lr,
            has_mentor=self.mentor is not None,
            scaled=self.scale_q_value,
            horizon_type=self.horizon_type,
            num_horizons=self.num_horizons
        )

        if not self.scale_q_value:
            # geometric sum of max rewards per step (1.) for N steps (up to inf)
            init_mentor_val = geometric_sum(
                1., self.gamma, self.q_estimator.num_horizons)
        else:
            init_mentor_val = 1.

        if self.horizon_type == "inf" and self.mentor is not None:
            self.mentor_q_estimator = MentorQEstimator(
                num_states=num_states, num_actions=num_actions, gamma=gamma,
                lr=self.lr, scaled=self.scale_q_value, init_val=init_mentor_val)
        elif self.horizon_type == "finite" and self.mentor is not None:
            self.mentor_q_estimator = MentorFHTDQEstimator(
                num_states=num_states, num_actions=num_actions, gamma=gamma,
                lr=self.lr, scaled=self.scale_q_value, init_val=init_mentor_val,
                num_horizons=self.num_horizons)

        self.history = deque(maxlen=10000)
        if self.mentor is not None:
            self.mentor_history = deque(maxlen=10000)
        else:
            self.mentor_history = None

    def reset_estimators(self):
        self.q_estimator.reset()
        if self.mentor_q_estimator is not None:
            self.mentor_q_estimator.reset()

    def update_estimators(self, mentor_acted=False, **kwargs):

        if self.sampling_strategy == "whole_reset":
            self.reset_estimators()

        history_samples = self.sample_history(self.history)
        self.q_estimator.update(history_samples)

        if mentor_acted:
            assert self.mentor is not None
            mentor_history_samples = self.sample_history(self.mentor_history)
            self.mentor_q_estimator.update(mentor_history_samples)

    def additional_printing(self, render_mode):
        """Called by the episodic reporting super method"""
        if render_mode > 0:
            if self.mentor is not None:
                print(
                    f"Mentor queries {self.mentor_queries_periodic[-1]} "
                    f"({self.mentor_queries})")
            else:
                print(f"Epsilon {self.q_estimator.random_act_prob}")

        if render_mode > 1:
            print("Additional for QTableAgent")
            print(f"M {self.mentor_queries} ")
            if len(self.q_estimator.q_table.shape) == 3:
                print(f"Agent Q\n{self.q_estimator.q_table[:, :, -1]}")
                if self.mentor_q_estimator.q_list.ndim > 1:
                    print(
                        f"Mentor Q table\n"
                        f"{self.mentor_q_estimator.q_list[:, -1]}")
                else:
                    print(
                        f"Mentor Q table\n{self.mentor_q_estimator.q_list[:]}")
            else:
                print(f"Agent Q\n{self.q_estimator.q_table}")
                print(f"Mentor Q table\n{self.mentor_q_estimator.q_list}")
            if self.mentor_q_estimator.lr is not None:
                print(
                    f"Learning rates: "
                    f"QEst {self.q_estimator.lr:.4f}, "
                    f"Mentor V {self.mentor_q_estimator.lr:.4f}"
                )


class QTableAgent(BaseQTableAgent):
    """A basic Q table agent - no pessimism or IREs, just a Q table

    No further state is required - the base defaults to the QTableAgent
    """

    def __init__(self, **kwargs):
        super().__init__(**kwargs)
        assert isinstance(self.q_estimator, QTableEstimator)

    def additional_printing(self, render_mode):
        super().additional_printing(render_mode)
        if render_mode:
            print("Action noise max eps", self.eps_a_max)


class BaseQTableIREAgent(BaseQTableAgent, abc.ABC):
    """The base implementation of a Q-table agent updating with IREs

    This acts in exactly the same way as a QTable Agent, except instead
    of updating towards the *actual* reward received, it keeps an
    ImmediateRewardEstimator for each action, and updates towards the
    *estimate* of the immediate next reward.

    This can be done pessimistically, or with the mean estimate,
    as-implemented by inheriting agents.
    """
    def __init__(self, num_actions, num_states, env, gamma, **kwargs):
        super().__init__(
            num_actions=num_actions, num_states=num_states, env=env,
            gamma=gamma, **kwargs)

        self.IREs = [
            ImmediateRewardEstimator(a) for a in range(self.num_actions)]

    def reset_estimators(self):
        """Reset all estimators for a base Q table agent with IREs"""
        super().reset_estimators()
        for ire in self.IREs:
            ire.reset()

    def update_estimators(self, mentor_acted=False, **kwargs):
        """Update Q Estimator and IREs"""

        if self.sampling_strategy == "whole_reset":
            self.reset_estimators()

        history_samples = self.sample_history(self.history)

        if mentor_acted:
            assert self.mentor is not None
            mentor_history_samples = self.sample_history(self.mentor_history)
            self.mentor_q_estimator.update(mentor_history_samples)

        # This does < batch_size updates on the IREs. For history-handling
        # purposes. Possibly sample batch_size per-action in the future.
        for IRE_index, IRE in enumerate(self.IREs):
            IRE.update(
                [(s, r) for s, a, r, _, _ in history_samples if IRE_index == a])

        self.q_estimator.update(history_samples)


class QTableMeanIREAgent(BaseQTableIREAgent):
    """Q Table agent that uses the expectation of IRE to update

    Instead of actual reward, use the mean estimate of the next reward.

    Used as a sanity-check for (mean) IRE functionality, without
    the transition-uncertainty update.
    """

    def __init__(self, num_actions, num_states, env, gamma, **kwargs):
        """Init the base agent and override the Q estimator"""
        super().__init__(
            num_actions=num_actions, num_states=num_states, env=env,
            gamma=gamma, **kwargs)

        if not hasattr(self, "q_estimator"):
            raise ValueError(
                "Hacky way to assert that q_estimator is overridden")
        self.q_estimator = QEstimatorIRE(
            quantile=None,  # indicates to use expectation
            immediate_r_estimators=self.IREs,
            num_states=self.num_states,
            num_actions=self.num_actions,
            gamma=self.gamma,
            lr=self.lr,
            has_mentor=self.mentor is not None,
            scaled=self.scale_q_value,
            horizon_type=self.horizon_type,
            num_horizons=self.num_horizons,
        )


class QTablePessIREAgent(BaseQTableIREAgent):
    """Q Table agent that uses *pessimistic* IRE to update

    Instead of actual reward, use the epistemically pessimistic estimate
    of the next reward.

    Used as a sanity-check for pessimistic IRE functionality, without
    the transition-uncertainty update.
    """

    def __init__(
            self, num_actions, num_states, env, gamma, quantile_i,
            init_to_zero=False, **kwargs
    ):
        """Init the base agent and override the Q estimator"""
        super().__init__(
            num_actions=num_actions, num_states=num_states, env=env,
            gamma=gamma, **kwargs)

        if not hasattr(self, "q_estimator"):
            raise ValueError(
                "Hacky way to assert that q_estimator is overridden")
        self.quantile_i = quantile_i
        self.q_estimator = QEstimatorIRE(
            quantile=QUANTILES[self.quantile_i],
            immediate_r_estimators=self.IREs,
            num_states=self.num_states,
            num_actions=self.num_actions,
            gamma=gamma,
            lr=self.lr,
            has_mentor=self.mentor is not None,
            scaled=self.scale_q_value,
            q_table_init_val=0. if init_to_zero else QUANTILES[self.quantile_i],
            horizon_type=self.horizon_type,
            num_horizons=self.num_horizons,
        )


class FinitePessimisticAgentGLNIRE(FiniteAgent):
    """Agent that solves the finite case with GLN function approximator

    Implements the pessimistic algorithm, but with a function
    approximator.
    """

    def __init__(
            self,
            num_actions,
            dim_states,
            env,
            gamma,
            mentor,
            quantile_i,
            burnin_n=BURN_IN_N,
            train_all_q=False,
            init_to_zero=False,
            **kwargs
    ):
        """Initialise function for a base agent

        Args (additional to base):
            mentor: a function taking (state, kwargs), returning an
                integer action.
            quantile_i: the index of the quantile from QUANTILES to use
                for taking actions.

            eps_max: initial max value of the random query-factor
            eps_min: the minimum value of the random query-factor.
                Once self.epsilon < self.eps_min, it stops reducing.
        """
        super().__init__(
            num_actions=num_actions, num_states=None, env=env,
            gamma=gamma, mentor=mentor, **kwargs
        )
        if init_to_zero:
            raise NotImplementedError("Only implemented for quantile burn in")

        self.quantile_i = quantile_i
        self.dim_states = dim_states

        self.history = deque(maxlen=10000)
        self.mentor_history = deque(maxlen=10000)

        self.Q_val_temp = 0.
        self.mentor_Q_val_temp = 0.

        # Create the estimators
        default_layer_sizes = [4] * 16 + [1]
        self.IREs = [
            ImmediateRewardEstimatorGaussianGLN(
                a, lr=self.lr, burnin_n=burnin_n,
                feat_mean=3.5, layer_sizes=default_layer_sizes,
                context_dim=GLN_CONTEXT_DIM
            ) for a in range(num_actions)
        ]

        self.QEstimators = [
            QuantileQEstimatorGaussianGLN(
                q, self.IREs, dim_states, num_actions, gamma,
                layer_sizes=default_layer_sizes,
                context_dim=GLN_CONTEXT_DIM,
                feat_mean=3.5,  # TODO hardcoded
                lr=self.lr,
                burnin_n=burnin_n
            ) for i, q in enumerate(QUANTILES) if (
                i == self.quantile_i or train_all_q)
        ]

        self.q_estimator = self.QEstimators[
            self.quantile_i if train_all_q else 0]

        self.mentor_q_estimator = MentorQEstimatorGaussianGLN(
            dim_states, num_actions, gamma, lr=self.lr, feat_mean=3.5,
            layer_sizes=default_layer_sizes, context_dim=GLN_CONTEXT_DIM,
            burnin_n=burnin_n, init_val=1., batch_size=self.batch_size)

    def reset_estimators(self):
        raise NotImplementedError("Not yet implemented")

    def act(self, state):
        values = self.q_estimator.estimate(
            jnp.full((self.num_actions, state.size), state),
            jnp.arange(start=0, stop=self.num_actions))

        assert not jnp.any(jnp.isnan(values)), (values, state)

        # Choose randomly from any jointly maximum values
        max_vals = values == values.max()
        proposed_action = jax.random.choice(
            glns.JAX_RANDOM_KEY, jnp.flatnonzero(max_vals))
        self.Q_val_temp = values[proposed_action]
        action = proposed_action

        if self.mentor is None:
            if jax.random.uniform(glns.JAX_RANDOM_KEY) < self.epsilon():
                action = jax.random.randint(
<<<<<<< HEAD
                    glns.JAX_RANDOM_KEY, (1,), maxval=self.num_actions)
=======
                    glns.JAX_RANDOM_KEY, (1,),
                    minval=0, maxval=self.num_actions)
>>>>>>> 6cbd767c
            mentor_acted = False
        else:
            # Defer if predicted value < min, based on r > eps
            scaled_min_r = self.min_reward
            eps = self.epsilon()
            if not self.scale_q_value:
                scaled_min_r /= (1. - self.gamma)
                eps /= (1. - self.gamma)
            mentor_value = self.mentor_q_estimator.estimate(state)
            self.mentor_Q_val_temp = mentor_value
            prefer_mentor = mentor_value > (values[proposed_action] + eps)
            agent_value_too_low = values[proposed_action] <= scaled_min_r
            if agent_value_too_low or prefer_mentor:
                state_for_mentor = state * 3.5 + 3.5
                action = self.env.map_grid_act_to_int(
                    self.mentor(state_for_mentor,
                        kwargs={'state_shape': self.env.state_shape})
                )
                mentor_acted = True
                # print('called mentor')
                self.mentor_queries += 1
            else:
                action = proposed_action
                mentor_acted = False

        return int(action), mentor_acted

    def update_estimators(self, mentor_acted=False, **kwargs):
        """Update all estimators with a random batch of the histories.

        Mentor-Q Estimator
        ImmediateRewardEstimators (currently only for the actions in the
            sampled batch that corresponds with the IRE).
        Q-estimator (for every quantile)
        """
        if mentor_acted and self.batch_size <= len(self.mentor_history):
            mentor_history_samples = self.sample_history(
                self.mentor_history)
            self.mentor_q_estimator.update(mentor_history_samples)

        history_samples = self.sample_history(self.history)

        # This does < batch_size updates on the IREs. For history-handling
        # purposes. Possibly sample batch_size per-action in the future.
        for IRE_index, IRE in enumerate(self.IREs):
            IRE.update(
                [(s, r) for s, a, r, _, _ in history_samples if IRE_index == a])

        for q_estimator in self.QEstimators:
            q_estimator.update(history_samples)

    def additional_printing(self, render):
        super().additional_printing(render_mode=render)
        if render and self.mentor is not None:
            print(f"M {self.mentor_queries} ")
        if render > 1:

            if self.mentor is None:

                if self.q_estimator.lr is not None:
                    print(
                        f"Learning rates: "
                        f"QEst {self.q_estimator.lr:.4f}")
            else:
                print("Additional for finite pessimistic")
                if jnp.isnan(self.Q_val_temp):
                    print('Q VAL IS NAN')
                else:
                    print(f"Q val\n{self.Q_val_temp}")
                print(f"mentor Q val\n{self.mentor_Q_val_temp}")
                if self.q_estimator.lr is not None:
                    print(
                        f"Learning rates: "
                        f"QEst {self.q_estimator.lr:.4f}"
                        f"Mentor V {self.mentor_q_estimator.lr:.4f}")

    def learn(
            self, num_steps, report_every_n=500, render=1, reset_every_ep=False,
            early_stopping=0):
        if reset_every_ep:
            raise NotImplementedError("Not implemented reset_every_ep")
        if early_stopping:
            raise NotImplementedError("Not implemented early stopping")
        if self.total_steps != 0:
            print("WARN: Agent already trained", self.total_steps)
        period_reward = []  # initialise
        state = self.env.map_int_to_grid(int(self.env.reset()))/3.5-1
        for step in range(num_steps):
            if step % report_every_n == 0:
                self.report(num_steps, period_reward, render_mode=render)
                # state = self.env.map_int_to_grid(int(self.env.reset()))/3.5-1
                period_reward = []  # reset

            action, mentor_acted = self.act(state)
            next_state_int, reward, done, _ = self.env.step(action)
            next_state = self.env.map_int_to_grid(next_state_int)/3.5-1
            period_reward.append(reward)

            if render:
                # First rendering should not return N lines
                self.env.render(in_loop=self.total_steps > 0)

            self.store_history(
                state, action, reward, next_state, done, mentor_acted)

            if self.total_steps and self.total_steps % self.update_n_steps == 0:
                self.update_estimators(mentor_acted=mentor_acted)

            state = next_state[:]
            if done:
                self.failures += 1
                # print('failed')
                state = self.env.map_int_to_grid(int(self.env.reset()))/3.5-1

            if step % report_every_n == 0:
                if step == 0:
                    self.mentor_queries_periodic.append(self.mentor_queries)
                else:
                    self.mentor_queries_periodic.append(
                        self.mentor_queries
                        - sum(self.mentor_queries_periodic))

            self.total_steps += 1


class ContinuousAgent(BaseAgent, abc.ABC):
    """Tuned to the CartPole problem, at the moment"""

    def __init__(self, dim_states, **kwargs):
        print("USING CONTINUOUS AGENT")
        self.dim_states = dim_states
        super().__init__(**kwargs)

    def learn(
            self, num_steps, report_every_n=500, render=1,
            reset_every_ep=False, early_stopping=0):
        """Let the agent loose in the environment, and learn!

        For continuous agents.

        Args:
            num_steps (int): Number of steps to learn for.
            report_every_n (int): Number of steps per reporting period
            render (int): Render mode 0, 1, 2
            reset_every_ep (bool): If true, resets state every
                reporting period, else continues e.g. infinite env.
            early_stopping (int): If sum(mentor_queries[-es:]) == 0,
                stop (and return True)

        Returns:
            True if stopped querying mentor for `early_stopping`
                reporting periods
            False if never stopped querying for all num_eps
            None if early_stopping = 0 (e.g. not-applicable)
        """
        if reset_every_ep:
            raise NotImplementedError("Not implemented reset_every_step")
        if early_stopping:
            raise NotImplementedError("Not implemented early stopping")
        if self.total_steps != 0:
            print("WARN: Agent already trained", self.total_steps)

        period_rewards = []  # initialise
        steps_last_fails = 0

        state = self.env.reset()
        while self.total_steps <= num_steps:
            action, mentor_acted = self.act(state)
            next_state, reward, done, _ = self.env.step(action)

            self.store_history(
                state, action, reward, next_state, done, mentor_acted)
            period_rewards.append(reward)

            assert reward is not None, (
                f"Reward None at ({state}, {action})->{next_state}, "
                f"Mentor acted {mentor_acted}. Done {done}")
            if render > 0:
                self.env.render()

            if done:
                print(f"\nFAILED at {self.total_steps - steps_last_fails}\n"
                      f"state transition\n{state} ->\n{next_state}\n")
                # TODO or steps == max steps for env!
                #  Need some failure condition
                steps_last_fails = self.total_steps

                # Check if angular, then x displacement out of bounds
<<<<<<< HEAD
                if not (0. < next_state[2] < 1.):
                    self.failures += 1
                elif not (0. < next_state[0] < 1.):
=======
                if self.env.min_val is None:
                    min_x_val = -self.env.x_threshold
                    max_x_val = self.env.x_threshold
                    min_t_val = -self.env.theta_threshold_radians
                    max_t_val = self.env.theta_threshold_radians
                else:
                    min_x_val = min_t_val = self.env.min_val
                    max_x_val = max_t_val = 1.
                if not (min_t_val < next_state[2] < max_t_val):
                    self.failures += 1
                    print("Fell over - counting failure")
                elif not (min_x_val < next_state[0] < max_x_val):
>>>>>>> 6cbd767c
                    print("Failed by outside x range - doesn't count to total")
                else:
                    raise RuntimeError(
                        f"Unexpected failure for cartpole!\n{state}")
                state = self.env.reset()
            else:
                state = next_state

            if self.total_steps and self.total_steps % self.update_n_steps == 0:
                self.update_estimators(
                    mentor_acted=mentor_acted, debug=self.batch_size <= 10)

            if self.total_steps % report_every_n == 0:
                prev_queries = sum(self.mentor_queries_periodic)
                self.mentor_queries_periodic.append(
                    self.mentor_queries - prev_queries)
                self.report(
                    num_steps, period_rewards, render_mode=render,
                    queries_last=self.mentor_queries_periodic[-1])
                prev_failures = sum(self.failures_periodic)
                self.failures_periodic.append(
                    self.failures - prev_failures)
                self.rewards_periodic.append(sum(period_rewards))
                period_rewards = []  # reset

            self.total_steps += 1

    def reset_estimators(self):
        raise NotImplementedError("Not yet implemented")


class ContinuousPessimisticAgentGLN(ContinuousAgent):
    """Agent that can act in a continuous, multidimensional state space.

    Uses GGLNs as function approximators for the IRE estimators,
    the Q estimators and the mentor Q estimators.
    """

    def __init__(
            self,
            dim_states,
            quantile_i,
            burnin_n=BURN_IN_N,
            train_all_q=False,
            init_to_zero=False,
            q_init_func=QuantileQEstimatorGaussianGLN,
            **kwargs
    ):
        """Initialise function for a base agent

        Args (additional to base):
            mentor: a function taking (state, kwargs), returning an
                integer action.
            quantile_i: the index of the quantile from QUANTILES to use
                for taking actions.

            eps_max: initial max value of the random query-factor
            eps_min: the minimum value of the random query-factor.
                Once self.epsilon < self.eps_min, it stops reducing.
        """
        if init_to_zero:
            raise NotImplementedError("Only implemented for quantile burn in")
        if kwargs.get("update_n_steps", 2) == 1:
            print("Warning: not using batches for GLN learning")

        super().__init__(dim_states=dim_states, **kwargs)

        self.quantile_i = quantile_i

        self.Q_val_temp = 0.
        self.mentor_Q_val_temp = 0.

        self.default_layer_sizes = [4] * 2 + [1]
        self._train_all_q = train_all_q
        self._burnin_n = burnin_n
        self._q_init_func = q_init_func
        self.make_estimators()

    def make_estimators(self):
        # Create the estimators
        self.IREs = [
            ImmediateRewardEstimatorGaussianGLN(
                a, input_size=self.dim_states, lr=self.lr,
                feat_mean=self.env.mean_val, burnin_n=self._burnin_n,
                layer_sizes=self.default_layer_sizes,
                context_dim=GLN_CONTEXT_DIM, batch_size=self.batch_size,
                burnin_val=0.
            ) for a in range(self.num_actions)
        ]

        self.QEstimators = [
            self._q_init_func(
                quantile=q, immediate_r_estimators=self.IREs,
                dim_states=self.dim_states, num_actions=self.num_actions,
                gamma=self.gamma, layer_sizes=self.default_layer_sizes,
                context_dim=GLN_CONTEXT_DIM, feat_mean=self.env.mean_val,
                lr=self.lr, burnin_n=self._burnin_n,
                burnin_val=None, batch_size=self.batch_size,
            ) for i, q in enumerate(QUANTILES) if (
                i == self.quantile_i or self._train_all_q)
        ]

        self.q_estimator = self.QEstimators[
            self.quantile_i if self._train_all_q else 0]

        self.mentor_q_estimator = MentorQEstimatorGaussianGLN(
            self.dim_states, self.num_actions, self.gamma, lr=self.lr,
            feat_mean=self.env.mean_val, layer_sizes=self.default_layer_sizes,
            context_dim=GLN_CONTEXT_DIM, burnin_n=self._burnin_n, init_val=1.,
            batch_size=self.batch_size)

    def reset_estimators(self):
        self.make_estimators()

    def act(self, state):
        values = self.q_estimator.estimate(
            jnp.repeat(jnp.expand_dims(state, 0), self.num_actions, axis=0),
            jnp.arange(start=0, stop=self.num_actions))
        if self.batch_size <= 10:
            print("Q Est values", values)

        assert not jnp.any(jnp.isnan(values)), (values, state)

        # Choose randomly from any jointly maximum values
        max_vals = values == values.max()
        proposed_action = jax.random.choice(
            glns.JAX_RANDOM_KEY, jnp.flatnonzero(max_vals))
        self.Q_val_temp = values[proposed_action]
        action = proposed_action

        if self.mentor is None:
            if jax.random.uniform(glns.JAX_RANDOM_KEY) < self.epsilon():
                action = jax.random.randint(
                    glns.JAX_RANDOM_KEY, (1,), maxval=self.num_actions)
            mentor_acted = False
        else:
            # Defer if predicted value < min, based on r > eps
            scaled_min_r = self.min_reward
            eps = self.epsilon()
            if not self.scale_q_value:
                scaled_min_r /= (1. - self.gamma)
                eps /= (1. - self.gamma)
            mentor_value = self.mentor_q_estimator.estimate(
                jnp.expand_dims(state, 0))
            self.mentor_Q_val_temp = mentor_value
            prefer_mentor = mentor_value > (values[proposed_action] + eps)
            agent_value_too_low = values[proposed_action] <= scaled_min_r
            if self.debug_mode:
                print(f"Agent value={values[proposed_action]:.4f}")
                print(f"Mentor value={mentor_value[0]:.4f} - "
<<<<<<< HEAD
=======
                      f"eps={eps} "
                      + ("not scaled " if not self.scale_q_value else " ") +
>>>>>>> 6cbd767c
                      f"query={agent_value_too_low or prefer_mentor}")
            if agent_value_too_low or prefer_mentor:
                action = self.mentor(state)
                mentor_acted = True
                # print('called mentor')
                self.mentor_queries += 1
            else:
                action = proposed_action
                mentor_acted = False

        return int(action), mentor_acted

    def update_estimators(self, mentor_acted=False, debug=False):
        """Update all estimators with a random batch of the histories.

        Mentor-Q Estimator
        ImmediateRewardEstimators (currently only for the actions in the
            sampled batch that corresponds with the IRE).
        Q-estimator (for every quantile)
        """
        if mentor_acted and self.batch_size <= len(self.mentor_history):
            mentor_history_samples = self.sample_history(self.mentor_history)
            if debug:
                print("Updating Mentor Q Estimator")
            self.mentor_q_estimator.update(mentor_history_samples)

        history_samples = self.sample_history(self.history)
        whole_hist = self.sample_history(self.history, strategy="whole")

        # This does < batch_size updates on the IREs. For history-handling
        # purposes. Possibly sample batch_size per-action in the future.
        for ire_index, ire in enumerate(self.IREs):
            if debug:
                print("Updating IRE", ire_index)
            batch = [
                (s, r) for s, a, r, _, _ in history_samples if ire_index == a]
            ire.update(batch)

        for n, q_estimator in enumerate(self.QEstimators):
            if debug:
                print("Updating Q estimator", n)
            q_estimator.update(
                history_samples, convergence_data=whole_hist,
                debug=self.debug_mode)


class ContinuousPessimisticAgentSigmaGLN(ContinuousPessimisticAgentGLN):
    """Agent that can act in a continuous, multidimensional state space.

    Uses GGLNs as function approximators for the IRE estimators,
    the Q estimators and the mentor Q estimators.
    """

    def __init__(self, burnin_n=BURN_IN_N, train_all_q=False, **kwargs):

        super().__init__(
            burnin_n=burnin_n, train_all_q=train_all_q,
            q_init_func=QuantileQEstimatorGaussianSigmaGLN,
            **kwargs)<|MERGE_RESOLUTION|>--- conflicted
+++ resolved
@@ -1016,12 +1016,8 @@
         if self.mentor is None:
             if jax.random.uniform(glns.JAX_RANDOM_KEY) < self.epsilon():
                 action = jax.random.randint(
-<<<<<<< HEAD
-                    glns.JAX_RANDOM_KEY, (1,), maxval=self.num_actions)
-=======
                     glns.JAX_RANDOM_KEY, (1,),
                     minval=0, maxval=self.num_actions)
->>>>>>> 6cbd767c
             mentor_acted = False
         else:
             # Defer if predicted value < min, based on r > eps
@@ -1210,11 +1206,6 @@
                 steps_last_fails = self.total_steps
 
                 # Check if angular, then x displacement out of bounds
-<<<<<<< HEAD
-                if not (0. < next_state[2] < 1.):
-                    self.failures += 1
-                elif not (0. < next_state[0] < 1.):
-=======
                 if self.env.min_val is None:
                     min_x_val = -self.env.x_threshold
                     max_x_val = self.env.x_threshold
@@ -1227,7 +1218,6 @@
                     self.failures += 1
                     print("Fell over - counting failure")
                 elif not (min_x_val < next_state[0] < max_x_val):
->>>>>>> 6cbd767c
                     print("Failed by outside x range - doesn't count to total")
                 else:
                     raise RuntimeError(
@@ -1378,11 +1368,8 @@
             if self.debug_mode:
                 print(f"Agent value={values[proposed_action]:.4f}")
                 print(f"Mentor value={mentor_value[0]:.4f} - "
-<<<<<<< HEAD
-=======
                       f"eps={eps} "
                       + ("not scaled " if not self.scale_q_value else " ") +
->>>>>>> 6cbd767c
                       f"query={agent_value_too_low or prefer_mentor}")
             if agent_value_too_low or prefer_mentor:
                 action = self.mentor(state)
