import os
import sys
import jax
import random
import argparse
import numpy as np
import matplotlib.pyplot as plt

# Setting preallocate to false lets memory grow as needed, but increases risk
#  of fragmentation thus hitting out of memory (when not actually OOM)
os.environ["XLA_PYTHON_CLIENT_PREALLOCATE"] = "false"
# Mem fraction is harder to use, because it uses fraction of *remaining* mem
# Default is 0.9 - use 90% of *currently available* memory
# os.environ["XLA_PYTHON_CLIENT_MEM_FRACTION"] = "0.45"

from env import FiniteStateCliffworld, ENV_ADJUST_KWARGS_KEYS, CartpoleEnv
from agents import (
    PessimisticAgent, QTableAgent, QTableMeanIREAgent, QTablePessIREAgent,
    MentorAgent, FinitePessimisticAgentGLNIRE, ContinuousPessimisticAgentGLN,
    ContinuousPessimisticAgentSigmaGLN
)
from mentors import (
    random_mentor, prudent_mentor, random_safe_mentor,
<<<<<<< HEAD
    cartpole_safe_mentor_normal)
=======
    cartpole_safe_mentor_normal, cartpole_safe_mentor)
>>>>>>> 6cbd767c

from transition_defs import (
    deterministic_uniform_transitions, edge_cliff_reward_slope,
    reward_slope_stochastic_trans, generate_every_state_config_dict,
    generate_single_state_config_dict,
)

from experiments.event_experiment.plotter import print_transitions

MENTORS = {
    "prudent": prudent_mentor,
    "random": random_mentor,
    "random_safe": random_safe_mentor,
    "none": None,
<<<<<<< HEAD
    "cartpole_safe": cartpole_safe_mentor_normal,
=======
    "cartpole_safe": "cartpole_placeholder",
>>>>>>> 6cbd767c
    "avoid_state_act": "avoid_state_act_placeholder",
}

TRANSITIONS = {
    "0": deterministic_uniform_transitions,
    "1": edge_cliff_reward_slope,
    "2": lambda env: edge_cliff_reward_slope(env, standard_dev=None),
    "3": reward_slope_stochastic_trans,
}

EVENT_WRAPPERS = {
    "single_state": generate_single_state_config_dict,
    "every_state": generate_every_state_config_dict,
    "every_state_boost": lambda wid: generate_every_state_config_dict(
        width=wid, boost_rewards=True),
    "every_state_custom": "probs_placeholder",
}

AGENTS = {
    "pess": PessimisticAgent,
    "q_table": QTableAgent,
    "q_table_ire": QTableMeanIREAgent,
    "q_table_pess_ire": QTablePessIREAgent,
    "mentor": MentorAgent,
    "pess_gln": FinitePessimisticAgentGLNIRE,
    "continuous_pess_gln": ContinuousPessimisticAgentGLN,
    "continuous_pess_gln_sigma": ContinuousPessimisticAgentSigmaGLN,
}

SAMPLING_STRATS = ["last_n_steps", "random", "whole", "whole_reset"]

HORIZONS = ["inf", "finite"]  # Finite or infinite horizon
INITS = ["zero", "quantile"]  # Initialise pess Q value to 0. or q


def env_visualisation(_env):
    print("RESET STATE")
    _env.reset()
    _env.render(in_loop=False)

    print("\n\nStep every action")
    for action in range(0, 4):
        print("TAKE ACTION", action)
        returned = _env.step(action)
        print("Return tuple: ", returned)
        _env.render(in_loop=False)
    print("\n\nStep off the edge")
    rew, done = None, False
    while not done:
        obs, rew, done, _ = _env.step(0)
        _env.render(in_loop=False)
        print("Reward, done:", rew, done)
    assert rew == -0.


def get_args(arg_list):

    def choices_help(_dict):
        options = []
        for k, v in _dict.items():
            if v is None:
                name = "None"
            elif isinstance(v, str):
                name = v
            elif hasattr(v, "__name__"):
                name = v.__name__
            else:
                raise NotImplementedError(f"Can't handle value {v}")
            options.append(f"{k}: {name}")
        return "\n".join(options)

    parser = argparse.ArgumentParser()
    parser.add_argument(
        "--env-test", action="store_true",
        help="Run a short visualisation of the environment")
    parser.add_argument(
        "--mentor", "-m", default="none", choices=list(MENTORS.keys()),
        help=f"The mentor providing queried actions.\n{choices_help(MENTORS)}")
    parser.add_argument(
        "--trans", "-t", default="0", choices=list(TRANSITIONS.keys()),
        help=f"The transition function to use.\n"
             f"{choices_help(TRANSITIONS)}")
    parser.add_argument(
        "--wrapper", "-w", default=None, nargs="+",
        help=f"The wrapper function to add interesting events to the base "
             f"transition function.\n{choices_help(EVENT_WRAPPERS)}")
    parser.add_argument(
        "--agent", "-a", default="q_table", choices=list(AGENTS.keys()),
        help=f"The agent to use.\n{choices_help(AGENTS)}")
    parser.add_argument(
        "--quantile", "-q", default=None, type=int,
        choices=[i for i in range(11)],
        help="The value quantile to use for taking actions")
    parser.add_argument(
        "--learning-rate", default=None, type=float,
        help="The learning rate for the agent and mentor model")
    parser.add_argument(
        "--action-noise", default=None, type=float, nargs="*",
        help="Min and max range (with optional decay val) for action noise")
    parser.add_argument(
        "--init", "-i", choices=INITS, default="zero",  # INITS[0]
        help="Flag whether to init pess q table value to 0. or quantile."
             "Default: 0.")
    parser.add_argument(
        "--unscale-q", action="store_true",
        help="If flagged, Q estimates are for actual discounted Q value"
             " rather than scaled to range [0, 1]")
    parser.add_argument(
        "--horizon", "-o", default="inf", choices=HORIZONS,
        help=f"The Q estimator to use.\n{HORIZONS}")
    parser.add_argument(
        "--n-horizons", default=10, type=int,
        help=f"The number of horizons to use if using finite horizon.")
    parser.add_argument(
        "--sampling-strategy", "-s", default="last_n_steps",
        choices=SAMPLING_STRATS,
        help=f"The experience=history sampling strategy to use.\n"
             f"{SAMPLING_STRATS}. Default: last_n_steps")
    parser.add_argument(
        "--update-freq", default=100, type=int,
        help=f"How often to run the agent update (n steps).")
    parser.add_argument(
        "--batch-size", "-b", required=False, type=int,
        help=f"Size of the history sample to update over. Defaults to "
             f"--update-freq. Unused if sampling-strategy `whole`")
    parser.add_argument(
        "--report-every-n", default=500, type=int,
        help="Every report-every-n steps, a progress report is produced for "
             "the agent's last n steps (and render >= 0). Also aggregates "
             "results on this granularity")
    parser.add_argument(
        "--state-len", "-l", default=7, type=int,
        help=f"The width and height of the grid")
    parser.add_argument(
        "--norm-min-val", default=None, type=int, choices=(0, -1),
        help=f"Min value in state normalisation [min_val, 1]")
    parser.add_argument(
        "--render", "-r", type=int, default=0, help="render mode 0, 1, 2")
    parser.add_argument(
        "--early-stopping", "-e", default=0, type=int,
        help=f"Number of report periods to have 0 queries to define success.")
    parser.add_argument(
        "--n-steps", "-n", default=0, type=int,
        help=f"The number of steps to train for")
    parser.add_argument("--plot", action="store_true", help="display the plot")
    parser.add_argument(
        "--debug", action="store_true", help="run in debug mode (printing)")

    _args = parser.parse_args(arg_list)

    if "pess" in _args.agent:  # all pessimistic agents
        if _args.quantile is None:
            raise ValueError("Pessimistic agent requires quantile.")
    elif _args.quantile is not None or _args.init != "zero":
        # Invalidate wrong args for non-pessimistic agents
        raise ValueError(
            f"Quantile not required for {_args.agent}, and "
            f"init ({_args.init}) != zero not valid")

    if (
            _args.action_noise is not None
            and len(_args.action_noise) not in (2, 3)):
        raise ValueError(f"Must be 2 or 3: {_args.action_noise}")

    if _args.wrapper is not None:
        assert _args.wrapper[0] in EVENT_WRAPPERS.keys(), (
            f"{_args.wrapper[0]} not in {EVENT_WRAPPERS.keys()}")
        assert len(_args.wrapper) == 1\
            if _args.wrapper[0] != "every_state_custom" else 3

    if "whole" in _args.sampling_strategy and _args.batch_size is not None:
        raise ValueError()

    return _args


def parse_wrapper(width, args, env_adjust_kwargs):
    """Parse args and kwargs to finalise the env adjustment kwargs

    Returns:
        wrap_env: bool as to whether wrapper is used
        mentor_avoid_kwargs: kwargs for the mentor telling it which
            states to avoid
        env_adjust_kwargs: kwargs for the env setting the events up
    """
    if args.wrapper is not None:
        # Set any adjustments (e.g. unlikely event, etc)
        assert not env_adjust_kwargs, (
            f"Can't have a wrapper and adjust kwargs {env_adjust_kwargs}")
        if args.wrapper[0] != "every_state_custom":
            env_adjust_kwargs = EVENT_WRAPPERS[args.wrapper[0]](width)
        else:
            env_adjust_kwargs = generate_every_state_config_dict(
                width, mentor_prob=float(args.wrapper[1]),
                env_event_prob=float(args.wrapper[2]))
    elif env_adjust_kwargs:
        # Check have all the expected keys
        diff = ENV_ADJUST_KWARGS_KEYS - set(env_adjust_kwargs.keys())
        assert not diff, f"Keys missing: {diff}\n{env_adjust_kwargs}"

    # Parse the env adjust kwargs into those needed for the mentor, in
    # case they're needed for the avoid_state mentor
    if env_adjust_kwargs:
        wrap_env = True
        mentor_avoid_kwargs = {
            k: env_adjust_kwargs[k] for k in (
                "states_from", "actions_from", "avoid_act_probs")}
    else:
        wrap_env = False
        mentor_avoid_kwargs = {}
        env_adjust_kwargs = {}  # ensure a dict, for ** later
    return wrap_env, mentor_avoid_kwargs, env_adjust_kwargs


def parse_trackers(env, env_adjust_kwargs):
    """Track any special states, in the agent

    Returns:
        List of tuples of [state][action][next_state], passed to the
        agent to tell it which states to track.
    """

    track_positions = []
    if env_adjust_kwargs:
        def S(s):
            return env.map_grid_to_int(s)

        def A(a):
            return env.map_grid_act_to_int(a)

        for st, ac, s_next in zip(
                env_adjust_kwargs["states_from"],
                env_adjust_kwargs["actions_from"],
                env_adjust_kwargs["states_to"]):
            track_positions += [
                (S(st), A(ac), S(s_next)),
                # transitions of interest
                (S(st), A(ac), None),
                # transitions TO everywhere else
                (S(st), None, None),  # transitions with all other actions
            ]
        print(f"Tracking {len(track_positions)} transitions")
    else:
        track_positions = []
    return track_positions


def run_main(cmd_args, env_adjust_kwargs=None, seed=None):
    """Run the main script given cmd_args, and optional env adjustments

    cmd_args:
    env_adjust_kwargs (Optional[dict]): (see keys in function),
        specifies lists of grid co-ords with actions, probabilities that

    :return:
    """
    # used to ensure stochastic envs are the same across episodes
    if seed is not None:
        # add tensorflow, jax etc if / when it's used
        np.random.seed(seed)
        random.seed(seed)
    print(f"JAX DEVICES {jax.devices()}")
    print("PASSING", cmd_args)
    args = get_args(cmd_args)
    w = args.state_len
    init = w // 2
    agent_kwargs = {}

    if args.agent == "continuous_pess_gln":
        env = CartpoleEnv(min_val=args.norm_min_val, target="move_out")
    else:
        wrap_env, mentor_avoid_kwargs, env_adjust_kwargs =\
            parse_wrapper(w, args, env_adjust_kwargs)

        # Create the (adjusted) env!
        env = FiniteStateCliffworld(
            state_shape=(w, w),
            init_agent_pos=(init, init),
            transition_function=TRANSITIONS[args.trans],
            make_env_adjusts=wrap_env,
            **env_adjust_kwargs
        )

        to_track = parse_trackers(env, env_adjust_kwargs)
        agent_kwargs.update({"track_transitions": to_track})

    # Select the mentor, adding any kwargs. Only avoid the above states if we
    # select the corresponding mentor.
    if MENTORS[args.mentor] == "avoid_state_act_placeholder":
        def selected_mentor(state, kwargs=None):
            if kwargs is None:
                kwargs = {}
            return random_safe_mentor(
                state, kwargs={**kwargs, **mentor_avoid_kwargs}, avoider=True)
    elif MENTORS[args.mentor] == "cartpole_placeholder":
        # Handle continuous state scaling

        def selected_mentor(state, **kwargs):
            if args.norm_min_val is not None:
                assert args.norm_min_val in (0, -1)
                return cartpole_safe_mentor_normal(
                    state,
                    centre_coord=(1. + args.norm_min_val) / 2.,
                    kwargs=kwargs)
            else:
                return cartpole_safe_mentor
    else:
        selected_mentor = MENTORS[args.mentor]

    if args.env_test:
        env_visualisation(env)

    agent_init = AGENTS[args.agent]
    if args.agent == "pess_gln":
        agent_kwargs.update({"dim_states": 2})  # gridworld, 2d
        # found to be good for these GLNs
        agent_kwargs.update({
            "lr": args.learning_rate
                if args.learning_rate is not None else 5e-2})
    elif args.agent == "continuous_pess_gln":
        agent_kwargs.update({"dim_states": 4})  # cartpole
        agent_kwargs.update({
            "lr": args.learning_rate
            if args.learning_rate is not None else 5e-2})
    else:
        agent_kwargs.update({"num_states": env.num_states})
        agent_kwargs.update({
            "lr": args.learning_rate if args.learning_rate is not None else (
                1. if str(args.trans) == "2" else 0.1)})

    if args.action_noise is not None:
        agent_kwargs.update({
            "eps_a_min": args.action_noise[0],
            "eps_a_max": args.action_noise[1],
        })
        if len(args.action_noise) == 3:
            agent_kwargs.update({"eps_a_decay", args.action_noise[2]})

    if "pess" in args.agent:
        agent_kwargs.update(
            {"quantile_i": args.quantile, "init_to_zero": args.init == "zero"})
    if args.agent == "pess_gln":
        agent_kwargs.update({"quantile_i": args.quantile})

    if args.n_steps > 0:
        agent = agent_init(
            num_actions=env.num_actions,
            env=env,
            gamma=0.99,
            sampling_strategy=args.sampling_strategy,
            mentor=selected_mentor,
            min_reward=env.min_nonzero_reward,
            eps_max=0.1,
            eps_min=0.01,
            horizon_type=args.horizon,
            update_n_steps=args.update_freq,
            batch_size=(
                args.update_freq if args.batch_size is None
                else args.batch_size),
            num_horizons=1 if args.horizon == "inf" else args.n_horizons,
            scale_q_value=not args.unscale_q,
            max_steps=np.inf,
            debug_mode=args.debug,
            **agent_kwargs
        )

        learn_kwargs = {}

        success = agent.learn(
            args.n_steps,
            report_every_n=args.report_every_n,
            render=args.render,
            early_stopping=args.early_stopping,
            **learn_kwargs
        )

        # print("Finished! Queries per period:")
        # print(agent.mentor_queries_periodic)
        print(f"Completed {success} after {agent.total_steps} steps")
        if hasattr(agent, "transitions") and (
                len(agent.transitions) < 5 or args.plot):
            print("TRANSITIONS (states):", len(agent.transitions))
            print_transitions(agent.transitions)

        if args.plot and args.agent == "pess_gln":
            x = np.linspace(-1, 1, 20)
            y = np.linspace(-1, 1, 20)

            fig1 = plt.figure()
            Q_vals = np.zeros((4, 20, 20))

            for ii in range(4):
                for xi in range(len(x)):
                    for yi in range(len(y)):
                        Q_vals[ii, xi, yi] = agent.q_estimator.estimate(
                            [x[xi], y[yi]], ii)
                fig1.add_subplot(2, 2, ii + 1)
                plt.pcolor(x, y, Q_vals[ii, :, :])
                plt.title(f'action: {ii}')
                plt.colorbar()
            fig2 = plt.figure()

            mentor_Q_vals = np.zeros((20, 20))
            for xi in range(len(x)):
                for yi in range(len(y)):
                    mentor_Q_vals[xi, yi] =\
                        agent.mentor_q_estimator.estimate([x[xi], y[yi]])

            plt.pcolor(x, y, mentor_Q_vals)
            plt.title('Mentor')
            plt.colorbar()

        if args.plot:
            plt.plot(agent.mentor_queries_periodic)
            # plt.title(a.QEstimators[1].lr)
            plt.title(agent.q_estimator.lr)
            plt.show()

        return agent


if __name__ == "__main__":
    run_main(sys.argv[1:])<|MERGE_RESOLUTION|>--- conflicted
+++ resolved
@@ -21,11 +21,7 @@
 )
 from mentors import (
     random_mentor, prudent_mentor, random_safe_mentor,
-<<<<<<< HEAD
-    cartpole_safe_mentor_normal)
-=======
     cartpole_safe_mentor_normal, cartpole_safe_mentor)
->>>>>>> 6cbd767c
 
 from transition_defs import (
     deterministic_uniform_transitions, edge_cliff_reward_slope,
@@ -40,11 +36,7 @@
     "random": random_mentor,
     "random_safe": random_safe_mentor,
     "none": None,
-<<<<<<< HEAD
-    "cartpole_safe": cartpole_safe_mentor_normal,
-=======
     "cartpole_safe": "cartpole_placeholder",
->>>>>>> 6cbd767c
     "avoid_state_act": "avoid_state_act_placeholder",
 }
 
