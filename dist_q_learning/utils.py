import math
import os
<<<<<<< HEAD
import sys
sys.path.append('/content/pessimistic-agents/dist_q_learning')
sys.path.append('/content/pessimistic-agents/dist_q_learning/tests')
=======
os.environ["JAX_PLATFORM_NAME"] = "cpu"
>>>>>>> 31d87af9

import scipy.stats
import numpy as np
import matplotlib.pyplot as plt

import jax
import jax.numpy as jnp
import torch as tc
from check_gpu import check_gpu

try:
    import torch_xla.core.xla_model as xm
except:
    xm = None

try:
    from google.cloud import storage
except ImportError:
    storage = None
    print("Cloud storage package not detected!")


def get_device(device_id=0):

    if xm is not None:
        return xm.xla_device(device_id)
    elif check_gpu():
        return tc.cuda.current_device()
    else:
        return 'cpu'

def set_gpu():

    torch_gpu_available = check_gpu()
    dev_i = None
    if torch_gpu_available and tc.cuda.device_count() > 1:
        dev_i = int(input("Input device number (or 'cpu'): "))
        tc.cuda.device(dev_i)
    return dev_i


def geometric_sum(r_val, gamm, steps):
    # Two valid ways to specify infinite steps
    if steps is None or steps == "inf":
        return r_val / (1. - gamm)
    else:
        return r_val * (1. - gamm ** steps) / (1. - gamm)


def get_beta_plot(alpha, beta, n_samples):
    """Returns xs and f (as in f(xs)) needed to plot the beta curve"""
    xs = np.linspace(0., 1., num=n_samples)
    ps = scipy.stats.beta(alpha, beta).pdf(xs)
    return xs, ps


def plot_beta(a, b, show=True, n_samples=10000):
    """Plot a beta distribution, given these parameters."""
    ax = plt.gca()
    xs, ys = get_beta_plot(a, b, n_samples)

    ax.set_title(f"Beta distribution for alpha={a}, beta={b}")
    ax.set_ylabel("PDF")
    ax.set_xlabel("E(reward)")
    ax.set_xlim((0, 1))

    ax.plot(xs, ys)
    if show:
        plt.show()

    return ax


def stack_batch(batch, lib=np):
    """Return a stack"""
    # Default axis is 0
    return tuple(lib.stack(x) for x in zip(*batch))


vec_stack_batch = jax.jit(lambda x: stack_batch(x, lib=jnp))


def jnp_batch_apply(f, x, bs):
    """Apply f to x in fixed batch sizes, then stack at the end

    Args:
        f (Callable): function to apply
        x (jnp.ndarray): apply f to x. Shape (N, ...)
        bs (int): batch size
    Returns:
        Array shape (N, ...) transformed by f
    """
    if hasattr(x, "shape"):
        x_shape = x.shape[0]
        individual_shape = x.shape[1:]
    else:
        x_shape = len(x)
        if hasattr(x[0], "shape"):
            individual_shape = x[0].shape
        else:
            raise NotImplementedError()

    n_batches = math.ceil(x_shape / bs)

    # First, pad x so that it's a multiple of 64
    num_padding = (n_batches * bs) % x_shape
    if num_padding:
        pad = jnp.zeros((num_padding,) + individual_shape)
        padded_x = jnp.concatenate([x, pad], axis=0)
    else:
        padded_x = x
    split_x = jnp.stack(jnp.split(padded_x, n_batches))
    applied_batch = jax.vmap(f)(split_x)
    stacked_result = jnp.concatenate(applied_batch, axis=0)
    if num_padding:
        return stacked_result[:-num_padding]
    else:
        return stacked_result


class JaxRandom:
    """Singleton for jax random numbers

    Ensures that a
    """

    _instance = None

    def __new__(cls, device_id=0):
        if cls._instance is None:
            print("Creating new instance of jax random key")
            cls.key = jax.random.PRNGKey(
                jax.device_put(0, jax.devices()[device_id]))
            cls._instance = super(JaxRandom, cls).__new__(cls)
        return cls._instance

    def update_key(self):
        """Split and update the internal key"""
        key, subkey = jax.random.split(self.key)
        self.key = subkey

    def uniform(self, *args, **kwargs):
        rand_nums = jax.random.uniform(self.key, *args, **kwargs)
        self.update_key()
        return rand_nums

    def choice(self, *args, **kwargs):
        choices = jax.random.choice(self.key, *args, **kwargs)
        self.update_key()
        return choices

    def randint(self, *args, **kwargs):
        rand = jax.random.randint(self.key, *args, **kwargs)
        self.update_key()
        return rand


def upload_blob(source_file_name, destination_blob_name, overwrite=False):
    """Uploads a file to the bucket

    Adds suffix to the filename until it doesn't exist on the cloud

    Args:
        source_file_name (str): The path to your file to upload
        destination_blob_name (str): storage object name to go to the
            cloud
        overwrite (bool): overwrite, or increment file name
    """
    if storage is None:
        print(f"Cannot store on cloud: {source_file_name}")
        return
    bucket_name = os.environ["BUCKET_NAME"]

    storage_client = storage.Client()
    bucket = storage_client.bucket(bucket_name)

    def exists(f):
        cloud_file = storage.Blob(bucket=bucket, name=f)
        return cloud_file.exists(storage_client)

    counter = 0
    destination_blob_name_with_suffix = destination_blob_name
    while exists(destination_blob_name_with_suffix) and not overwrite:
        counter += 1
        if counter > 100:
            raise FileExistsError("Likely recursive write - stop!")
        split_path = destination_blob_name.split(".")
        split_path[-2] = split_path[-2] + f"_{counter}"
        destination_blob_name_with_suffix = ".".join(split_path)
    if counter > 0:
        print(
            f"File {destination_blob_name} exists {counter} times! "
            f"Added suffix")
    elif exists(destination_blob_name_with_suffix):
        assert overwrite, "This was unexpected."
        print("File exists - overwriting")

    blob = bucket.blob(destination_blob_name_with_suffix)
    blob.upload_from_filename(source_file_name)

    print(f"File {source_file_name} uploaded to bucket {bucket_name}, file: "
          f"{destination_blob_name_with_suffix}")


def download_blob(source_blob_name, destination_file_name):
    """Downloads a blob from the bucket

    Args:
        source_blob_name (str): the name of the file on the cloud
        destination_file_name (str): path to which to download the file
            to
    """
    if storage is None:
        print(f"Cannot fetch from cloud: {source_blob_name}")
        return
    # The ID of your GCS bucket
    bucket_name = os.environ["BUCKET_NAME"]

    storage_client = storage.Client()

    bucket = storage_client.bucket(bucket_name)

    # Construct a client side representation of a blob.
    # Note `Bucket.blob` differs from `Bucket.get_blob` as it doesn't retrieve
    # any content from Google Cloud Storage. As we don't need additional data,
    # using `Bucket.blob` is preferred here.
    blob = bucket.blob(source_blob_name)
    blob.download_to_filename(destination_file_name)

    print(
        f"Downloaded storage object {source_blob_name} from bucket "
        f"{bucket_name} to local file {destination_file_name}.")


def device_put_id(x, device_id):
    if hasattr(x, "device") and x.device() == device_id:
        return x
    else:
        return jax.device_put(x, device=jax.devices()[device_id])<|MERGE_RESOLUTION|>--- conflicted
+++ resolved
@@ -1,12 +1,9 @@
 import math
 import os
-<<<<<<< HEAD
 import sys
 sys.path.append('/content/pessimistic-agents/dist_q_learning')
 sys.path.append('/content/pessimistic-agents/dist_q_learning/tests')
-=======
 os.environ["JAX_PLATFORM_NAME"] = "cpu"
->>>>>>> 31d87af9
 
 import scipy.stats
 import numpy as np
@@ -17,10 +14,10 @@
 import torch as tc
 from check_gpu import check_gpu
 
-try:
-    import torch_xla.core.xla_model as xm
-except:
-    xm = None
+# try:
+#     import torch_xla.core.xla_model as xm
+# except:
+xm = None
 
 try:
     from google.cloud import storage
