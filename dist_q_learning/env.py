--- conflicted
+++ resolved
@@ -398,15 +398,9 @@
                 self.min_nonzero_reward
             ) - jnp.maximum((- jnp.abs(x) + self.min_nonzero_reward / 2.), 0.)
         else:
-<<<<<<< HEAD
-            raise ValueError(f"Unexpected reward {reward}, state {next_state}, "
-                             f"target {self.target}")
-        return norm_state, reward, done, info
-=======
             raise ValueError(f"Unexpected reward {reward}, state {next_state}")
         return self.normalise(next_state), reward, done, info
         # return next_state, reward, done, info
->>>>>>> 6ae7427e
 
     def render(self, **kwargs):
         """Kwargs to fit pattern of other envs, but are ignored"""
