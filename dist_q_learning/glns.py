--- conflicted
+++ resolved
@@ -9,11 +9,7 @@
 JAX_RANDOM_KEY = jax.random.PRNGKey(0)
 
 
-<<<<<<< HEAD
-class GGLN():
-=======
 class GGLN:
->>>>>>> 6cbd767c
     """Gaussian Gated Linear Network
 
     Uses the GGLN implementation from deepmind-research.
@@ -76,9 +72,6 @@
                 p_string += f"\n{v}={getattr(self, v)}"
             print(p_string)
 
-<<<<<<< HEAD
-        self._rng = hk.PRNGSequence(JAX_RANDOM_KEY)
-=======
         display(
             "feat_mean", "lr", "min_sigma_sq", "bias_len", "bias_std",
             "bias_max_mu")
@@ -87,7 +80,6 @@
             self._rng = hk.PRNGSequence(jax.random.PRNGKey(rng_key))
         else:
             self._rng = hk.PRNGSequence(JAX_RANDOM_KEY)
->>>>>>> 6cbd767c
 
         # make init, inference and update functions,
         # these are GPU compatible thanks to jax and haiku
@@ -163,18 +155,11 @@
         """Performs predictions and updates for the GGLN
 
         Args:
-<<<<<<< HEAD
-            inputs (jnp.ndarray): Shape (b, outputs)
-            target (jnp.ndarray): has shape (b, outputs). If no target
-                is provided, predictions are returned. Else, GGLN
-                parameters are updated toward the target
-=======
             inputs (jnp.ndarray): A (N, context_dim) array of input
                 features
             target (Optional[jnp.ndarray]): A (N, outputs) array of
                 targets. If provided, the GGLN parameters are updated
                 toward the target. Else, predictions are returned.
->>>>>>> 6cbd767c
         """
         # Sanitise inputs
         input_features = jnp.array(inputs)
@@ -319,39 +304,16 @@
             alphas (jnp.ndarray):
             betas (jnp.ndarray):
         """
-<<<<<<< HEAD
-        current_estimates = self.predict(states)
-        if debug:
-            print(f"Current estimates:\n{current_estimates}")
-
-        fake_targets = jnp.stack(
-            (current_estimates,
-             jnp.full_like(current_estimates, 0.),
-             jnp.full_like(current_estimates, 1.)),
-=======
 
         fake_targets = jnp.stack(
             (jnp.full(states.shape[0], 0.5),
              jnp.full(states.shape[0], 0.),
              jnp.full(states.shape[0], 1.)),
->>>>>>> 6cbd767c
             axis=1)
         fake_means = jnp.empty((states.shape[0], 3))
 
         initial_lr = self.lr
         initial_params = hk.data_structures.to_immutable_dict(self.gln_params)
-<<<<<<< HEAD
-        # TODO - square root?
-        self.update_learning_rate(
-            initial_lr * (x_batch.shape[0] / self.batch_size))
-        for convergence_epoch in range(converge_epochs):
-            # TODO - batch learning instead?
-            self.predict(x_batch, y_batch)
-        self.update_learning_rate(initial_lr)
-
-        converged_params = hk.data_structures.to_immutable_dict(
-            self.gln_params)
-=======
 
         # TODO - batch learning instead? Or sampled?
         self.update_learning_rate(
@@ -361,7 +323,6 @@
         self.update_learning_rate(initial_lr)
 
         converged_ws = hk.data_structures.to_immutable_dict(self.gln_params)
->>>>>>> 6cbd767c
         for i, s in enumerate(states):
             for j, fake_target in enumerate(fake_targets[i]):
                 # Update to fake target - single step
@@ -372,12 +333,7 @@
                 new_est = jnp.squeeze(self.predict(jnp.expand_dims(s, 0)), 0)
                 fake_means = jax.ops.index_update(fake_means, (i, j), new_est)
                 # Clean up
-<<<<<<< HEAD
-                self.gln_params = hk.data_structures.to_immutable_dict(
-                    converged_params)
-=======
                 self.copy_values(converged_ws)
->>>>>>> 6cbd767c
                 self.update_learning_rate(initial_lr)
 
         if max_est_scaling is not None:
@@ -389,42 +345,24 @@
             print(f"Post-scaling fake zeros\n{biased_ests[:, 0]}")
             print(f"Post-scaling fake ones\n{biased_ests[:, 1]}")
 
-<<<<<<< HEAD
-        # TODO - multiply by 2 as actually only EU from mean -> extreme?
-        ns, alphas, betas = self.pseudocount(
-            updated_to_current_est, biased_ests, debug=debug)
-
-        # Definitely reset state
-        self.gln_params = hk.data_structures.to_immutable_dict(initial_params)
-=======
         ns, alphas, betas = self.pseudocount(
             updated_to_current_est, biased_ests, mult_diff=2., debug=debug)
 
         # Definitely reset state
         self.copy_values(initial_params)
->>>>>>> 6cbd767c
         self.lr = initial_lr
 
         return ns, alphas, betas
 
     @staticmethod
-<<<<<<< HEAD
-    def pseudocount(actual_estimates, fake_estimates, debug=False):
-=======
     def pseudocount(
             actual_estimates, fake_estimates, mult_diff=None, debug=False):
->>>>>>> 6cbd767c
         """Return a pseudocount given biased values
 
         Recover count with the assumption that delta_mean = delta_sum_val / n
         I.e. reverse engineer so that n = delta_sum_val / delta_mean
 
         Args:
-<<<<<<< HEAD
-            actual_estimates: estimates biased towards the estimates
-                min_val, max_val
-            fake_estimates:
-=======
             actual_estimates: the estimate of the current mean about
                 which to estimate uncertainty via pseudocount
             fake_estimates (np.ndarray): the estimates biased towards
@@ -432,7 +370,6 @@
             mult_diff (float): Optional factor to multiply the
                 difference by (useful if estimate is not across full
                 range
->>>>>>> 6cbd767c
         Returns:
             ns, alphas, betas
         """
@@ -450,25 +387,13 @@
         diff = (
             actual_estimates[:, None] - fake_estimates) * jnp.array([1., -1.])
         diff = jnp.where(diff == 0., 1e-8, diff)
-<<<<<<< HEAD
-=======
         if mult_diff is not None:
             diff *= mult_diff
->>>>>>> 6cbd767c
 
         n_ais0 = fake_estimates[:, 0] / diff[:, 0]
         n_ais1 = (1. - fake_estimates[:, 1]) / diff[:, 1]
         n_ais = jnp.dstack((n_ais0, n_ais1))
 
-<<<<<<< HEAD
-        ns = jnp.squeeze(jnp.min(n_ais, axis=-1))
-        alphas = jnp.squeeze(actual_estimates * ns + 1.)
-        betas = jnp.squeeze((1. - actual_estimates) * ns + 1.)
-
-        if debug:
-            print(f"ns={ns}\nalpha=\n{alphas}\nq_beta=\n{betas}")
-        assert jnp.all(ns > 0), f"\nns={ns}\nalpha=\n{alphas}\nbeta=\n{betas}"
-=======
         ns = jnp.squeeze(jnp.min(n_ais, axis=-1), axis=0)
         alphas = actual_estimates * ns + 1.
         betas = (1. - actual_estimates) * ns + 1.
@@ -478,7 +403,6 @@
 
         assert jnp.all(ns > 0), (
             f"\nns=\n{ns}\nalphas=\n{alphas}\nbetas=\n{betas}")
->>>>>>> 6cbd767c
         assert jnp.all(alphas > 0.) and jnp.all(betas > 0.), (
             f"\nalphas=\n{alphas}\nbetas=\n{betas}")
 
