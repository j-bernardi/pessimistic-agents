import numpy as np
import haiku as hk
import jax
import jax.numpy as jnp
import tree

from gated_linear_networks import gaussian


<<<<<<< HEAD
JAX_RANDOM_KEY = jax.random.PRNGKey(0)

=======
def input_mean_transform(x):
    ''' Changes the range of x from  [-4.8, -5, -0.418, -2] to [4.8, 5, 0.418, 2]
    to each being in [0, 1]
    '''
    x = x / jnp.array([4.8, 5, 0.418, 2])

    # x = x / np.array([1,1])

    x = (x + 1) / 2

    return x

def sideinfo_transform(x):
    ''' Changes the range of x from  [-4.8, -5, -0.418, -2] to [4.8, 5, 0.418, 2]
    to each being in [-1, 1]
    '''
    x = x / jnp.array([4.8, 5, 0.418, 2])

    return x
>>>>>>> 54f31044

class GGLN():
    """Gaussian Gated Linear Network
    
    Uses the GGLN implementation from deepmind-research.
    Can update from new data, and make predictions.
    """

    def __init__(
            self,
            layer_sizes,
            input_size,
            context_dim,
            bias_len=3,
            lr=1e-3,
            name='Unnamed_gln',
            min_sigma_sq=0.5,
            rng_key=None,
            batch_size=None,
            init_bias_weights=None,
            bias_std=0.05,
            bias_max_mu=1,
            input_mean_transform=input_mean_transform,
            sideinfo_transform=input_mean_transform):
        """Set up the GGLN.

        Initialises all the variables, including the GGLN parameters

        Args:
          layer_sizes (list[int]): the number of neurons in each layer.
              the final layer should have 1 output neuron.
          input_size (int): the length of the input data
          context_dim (int): the number of hyperplanes for the halfspace
              gatings
          bias_len (int): the number of 'bias' gaussians that are appended 
              to the first input (not added to the side_info)
          lr (float): the learning rate
          name (str): the name of the gln.
          min_sigma_sq (float): the minimum allowed value for the variance
              of each of the gaussians
          rng_key (int): an int to seed the RNG for this GGLN

        """
        assert layer_sizes[-1] == 1, "Final layer should have 1 neuron"
        self.layer_sizes = layer_sizes
        self.input_size = input_size
        self.context_dim = context_dim
        self.bias_len = bias_len
        self.lr = lr
        self.name = name
        self.min_sigma_sq = min_sigma_sq
        self.batch_size = batch_size
        self.input_mean_transform = input_mean_transform
        self.sideinfo_transform = sideinfo_transform

        # make rng for this GGLN TODO - that's quite high. I guess it's 32-bit?
        if rng_key is None:
            rng_key = np.random.randint(low=0, high=int(2 ** 30))

        self._rng = hk.PRNGSequence(JAX_RANDOM_KEY)

        # make init, inference and update functions,
        # these are GPU compatible thanks to jax and haiku
        def gln_factory():
            return gaussian.GatedLinearNetwork(
                output_sizes=self.layer_sizes,
                context_dim=self.context_dim,
                bias_len=self.bias_len,
                name=self.name,
                bias_std=bias_std,
                bias_max_mu=bias_max_mu
            )

        def inference_fn(inputs, side_info):
            return gln_factory().inference(inputs, side_info, 0.5)

        def batch_inference_fn(inputs, side_info):
            return jax.vmap(inference_fn, in_axes=(0, 0))(inputs, side_info)

        def update_fn(inputs, side_info, label, learning_rate):
            params, predictions, unused_loss = gln_factory().update(
                inputs, side_info, label, learning_rate, 0.5)
            return predictions, params

        def batch_update_fn(inputs, side_info, label, learning_rate):
            predictions, params = jax.vmap(
                update_fn, in_axes=(0, 0, 0, None))(
                    inputs,
                    side_info,
                    label,
                    learning_rate)
            avg_params = tree.map_structure(
                lambda x: jnp.mean(x, axis=0), params)
            return predictions, avg_params

        # Haiku transform functions.
        self._init_fn, inference_fn_ = hk.without_apply_rng(
            hk.transform_with_state(inference_fn))
        self._batch_init_fn, batch_inference_fn_ = hk.without_apply_rng(
            hk.transform_with_state(batch_inference_fn))
        _, update_fn_ = hk.without_apply_rng(
            hk.transform_with_state(update_fn))
        _, batch_update_fn_ = hk.without_apply_rng(
            hk.transform_with_state(batch_update_fn))

        self._inference_fn = jax.jit(inference_fn_)
        self._batch_inference_fn = jax.jit(batch_inference_fn_)
        self._update_fn = jax.jit(update_fn_)
        self._batch_update_fn = jax.jit(batch_update_fn_)

        if self.batch_size is None:
            self.init_fn = self._init_fn
            self.inference_fn = self._inference_fn
            self.update_fn = self._update_fn
            dummy_inputs = jnp.ones([input_size, 2])
            dummy_side_info = jnp.ones([input_size])
        else:
            self.init_fn = self._batch_init_fn
            self.inference_fn = self._batch_inference_fn
            self.update_fn = self._batch_update_fn
            dummy_inputs = jnp.ones([self.batch_size, input_size, 2])
            dummy_side_info = jnp.ones([self.batch_size, input_size])

        # initialise the GGLN
        self.gln_params, self.gln_state = self.init_fn(
            next(self._rng), dummy_inputs, dummy_side_info)

        if init_bias_weights is not None:
            self.set_bias_weights(init_bias_weights)

        self.update_nan_count = 0
        self.update_attempts = 0
        self.update_count = 0

    def predict(self, inputs, target=None):
        """Performs predictions and updates for the GGLN

        Args:
            inputs (jnp.ndarray): Shape (b, outputs)
            target (jnp.ndarray): has shape (b, outputs). If no target
                is provided, predictions are returned. Else, GGLN
                parameters are updated toward the target
        """
        # Sanitise inputs
        inputs = jnp.array(inputs)
        target = jnp.array(target) if target is not None else None
        assert inputs.ndim == 2 and (
               target is None
               or (target.ndim == 1 and target.shape[0] == inputs.shape[0])), (
            f"Currently only supports inputs 2d: {inputs.shape}, targets 1d: "
            + "(None)" if target is None else f"{target.shape}")

        # or len(inputs.shape) < 2:
        # make the inputs, which is the gaussians centered on the
        # values of the data, with variance of 1
        if self.batch_size is None:
            # the side_info is just the inputs data
            side_info = inputs.T

            # transform side_info and inputs
            if self.sideinfo_transform is not None:
                side_info = self.sideinfo_transform(side_info)
                if (side_info < -1).any() or (side_info > 1).any():
                    print('Side info out of range [-1, 1]')

            if self.input_mean_transform is not None:
                inputs = self.input_mean_transform(inputs)
                if (inputs < 0).any() or (inputs > 1).any():
                    print('Inputs out of range [0, 1]')

            inputs_with_sig_sq = jnp.vstack((inputs, jnp.ones(inputs.shape))).T


            if target is None:
                # if no target is provided do prediction
                predictions, _ = self.inference_fn(
                    self.gln_params, self.gln_state, inputs_with_sig_sq,
                    side_info)
                return predictions[-1, 0]
            else:
                # if a target is provided, update the GLN parameters
                (_, gln_params), _ = self.update_fn(
                    self.gln_params, self.gln_state, inputs_with_sig_sq,
                    side_info, target, learning_rate=self.lr)

                for v in gln_params.values():
                    if jnp.isnan(v['weights']).any():
                        raise RuntimeError("Weights have NaNs")

                self.gln_params = gln_params
                self.update_count += 1
                # print(f'success, target: {target}')
        else:
            side_info = inputs

            # transform side_info and inputs
            if self.sideinfo_transform is not None:
                side_info = self.sideinfo_transform(side_info)
                if (side_info < -1).any() or (side_info > 1).any():
                    print('Side info out of range [-1, 1]')

            if self.input_mean_transform is not None:
                inputs = self.input_mean_transform(inputs)
                if (inputs < 0).any() or (inputs > 1).any():
                    print('Inputs out of range [0, 1]')
            inputs_with_sig_sq = jnp.stack((inputs, jnp.ones_like(inputs)), 2)

            if target is None:
                # if no target is provided do prediction
                predictions, _ = self.inference_fn(
                    self.gln_params, self.gln_state, inputs_with_sig_sq,
                    side_info)
                return predictions[:, -1, 0]
            else:
                # if a target is provided, update the GLN parameters
                (_, gln_params), _ = self.update_fn(
                    self.gln_params, self.gln_state, inputs_with_sig_sq,
                    side_info, target, learning_rate=self.lr)

                for v in gln_params.values():
                    if jnp.isnan(v['weights']).any():
                        raise ValueError("Has Nans in weights")
                self.gln_params = gln_params
                self.update_count += 1

    def predict_with_sigma(self, inputs, target=None):
        """ Performs predictions and updates for the GGLN.

        If no target is provided it does predictions,
        if a target is provided it updates the GGLN. 

        TODO - can it be a parameterised version of predict() ?
        """
        inputs = jnp.array(inputs)
        target = jnp.array(target) if target is not None else None

        if self.batch_size is None:  # or len(inputs.shape) < 2:
            # make the inputs, which is the gaussians centered on the
            # values of the data, with variance of 1
            inputs_with_sig_sq = jnp.vstack((inputs, jnp.ones(inputs.shape))).T
            # the side_info is just the inputs data
            side_info = inputs.T

            if target is None:
                # if no target is provided do prediction
                predictions, _ = self.inference_fn(
                    self.gln_params, self.gln_state, inputs_with_sig_sq,
                    side_info)
                return predictions[-1, 0], jnp.sqrt(predictions[-1, 1])

            else:
                # if a target is provided, update the GLN parameters
                (_, gln_params), _ = self.update_fn(
                    self.gln_params, self.gln_state, inputs_with_sig_sq,
                    side_info, target, learning_rate=self.lr)

                # self.gln_params = gln_params
                self.update_attempts += 1

                has_nans = False

                for v in gln_params.values():
                    if jnp.isnan(v['weights']).any():
                      self.update_nan_count += 1
                      has_nans = True
                      print('===NANS===')
                      break

                if not has_nans:
                    self.gln_params = gln_params
                    self.update_count += 1
                    # print(f'success, target: {target}')

                return not has_nans
                # if self.update_nan_count%100 == 0\
                #         and self.update_nan_count > 0:
                #     print(f'Nan count: {self.update_nan_count}')
                #     print(f'attempts: {self.update_attempts}')
                #     print(f'updates: {self.update_count}')
        else:
            inputs_with_sig_sq = jnp.stack((inputs, jnp.ones(inputs.shape)), 2)
            side_info = inputs
            if target is None:
                # if no target is provided do prediction
                predictions, _ = self.inference_fn(
                    self.gln_params, self.gln_state, inputs_with_sig_sq,
                    side_info)
                return predictions[:, -1, 0], jnp.sqrt(predictions[:, -1, 1])

            else:
                # if a target is provided, update the GLN parameters
                (_, gln_params), _ = self.update_fn(
                    self.gln_params, self.gln_state, inputs_with_sig_sq,
                    side_info, target, learning_rate=self.lr)
                self.update_attempts += 1
                has_nans = False
                for v in gln_params.values():
                    if jnp.isnan(v['weights']).any():
                        self.update_nan_count += 1
                        has_nans = True
                        print('===NANS===')
                        break

                if not has_nans:
                    self.gln_params = gln_params
                    self.update_count += 1

    def uncertainty_estimate(
            self, states, x_batch, y_batch, max_est_scaling=None,
            converge_epochs=20, debug=False):
        """Get parameters to Beta distribution defining uncertainty

        Args:
            states (jnp.ndarray): states to estimate uncertainty for
            x_batch (jnp.ndarray): converge on this batch of data before
                making uncertainty estimates
            y_batch (jnp.ndarray): converge on this batch of targets
                before making uncertainty estimates
            max_est_scaling (Optional[float]): whether to scale-down the

        Returns:
            ns (jnp.ndarray):
            alphas (jnp.ndarray):
            betas (jnp.ndarray):
        """
        current_estimates = self.predict(states)
        if debug:
            print(f"Current estimates:\n{current_estimates}")

        fake_targets = jnp.stack(
            (current_estimates,
             jnp.full_like(current_estimates, 0.),
             jnp.full_like(current_estimates, 1.)),
            axis=1)
        fake_means = jnp.empty((states.shape[0], 3))

        initial_lr = self.lr
        initial_params = hk.data_structures.to_immutable_dict(self.gln_params)
        # TODO - square root?
        self.update_learning_rate(
            initial_lr * (x_batch.shape[0] / self.batch_size))
        for convergence_epoch in range(converge_epochs):
            # TODO - batch learning instead?
            self.predict(x_batch, y_batch)
        self.update_learning_rate(initial_lr)

        converged_params = hk.data_structures.to_immutable_dict(
            self.gln_params)
        for i, s in enumerate(states):
            for j, fake_target in enumerate(fake_targets[i]):
                # Update to fake target - single step
                self.update_learning_rate(initial_lr * (1. / self.batch_size))
                self.predict(
                    jnp.expand_dims(s, 0), jnp.expand_dims(fake_target, 0))
                # Collect the estimate of the mean
                new_est = jnp.squeeze(self.predict(jnp.expand_dims(s, 0)), 0)
                fake_means = jax.ops.index_update(fake_means, (i, j), new_est)
                # Clean up
                self.gln_params = hk.data_structures.to_immutable_dict(
                    converged_params)
                self.update_learning_rate(initial_lr)

        if max_est_scaling is not None:
            fake_means /= max_est_scaling
        updated_to_current_est = fake_means[:, 0]
        biased_ests = fake_means[:, 1:]
        if debug:
            print(f"Post-scaling midpoints\n{updated_to_current_est}")
            print(f"Post-scaling fake zeros\n{biased_ests[:, 0]}")
            print(f"Post-scaling fake ones\n{biased_ests[:, 1]}")

        # TODO - multiply by 2 as actually only EU from mean -> extreme?
        ns, alphas, betas = self.pseudocount(
            updated_to_current_est, biased_ests, debug=debug)

        # Definitely reset state
        self.gln_params = hk.data_structures.to_immutable_dict(initial_params)
        self.lr = initial_lr

        return ns, alphas, betas

    @staticmethod
    def pseudocount(actual_estimates, fake_estimates, debug=False):
        """Return a pseudocount given biased values

        Recover count with the assumption that delta_mean = delta_sum_val / n
        I.e. reverse engineer so that n = delta_sum_val / delta_mean

        Args:
            actual_estimates: estimates biased towards the estimates
                min_val, max_val
            fake_estimates:
        Returns:
            ns, alphas, betas
        """
        assert actual_estimates.shape[0] == fake_estimates.shape[0]
        assert fake_estimates.ndim == 2 and fake_estimates.shape[1] == 2\
               and actual_estimates.ndim == 1
        in_range = [
            jnp.all(jnp.logical_and(x >= 0, x <= 1.))
            for x in (actual_estimates, fake_estimates)]
        if not all(in_range):
            print(f"WARN - some estimates out of range {in_range}")
        if jnp.any(actual_estimates[:, None] == fake_estimates):
            raise ValueError(f"\n{actual_estimates}\n{fake_estimates}")

        diff = (
            actual_estimates[:, None] - fake_estimates) * jnp.array([1., -1.])
        diff = jnp.where(diff == 0., 1e-8, diff)

        n_ais0 = fake_estimates[:, 0] / diff[:, 0]
        n_ais1 = (1. - fake_estimates[:, 1]) / diff[:, 1]
        n_ais = jnp.dstack((n_ais0, n_ais1))

        ns = jnp.squeeze(jnp.min(n_ais, axis=-1))
        alphas = jnp.squeeze(actual_estimates * ns + 1.)
        betas = jnp.squeeze((1. - actual_estimates) * ns + 1.)

        if debug:
            print(f"ns={ns}\nalpha=\n{alphas}\nq_beta=\n{betas}")
        assert jnp.all(ns > 0), f"\nns={ns}\nalpha=\n{alphas}\nbeta=\n{betas}"
        assert jnp.all(alphas > 0.) and jnp.all(betas > 0.), (
            f"\nalphas=\n{alphas}\nbetas=\n{betas}")

        return ns, alphas, betas

    def update_learning_rate(self, lr):
        # updates the learning rate to the new value
        self.lr = lr

    def set_bias_weights(self, bias_vals):
        """Sets the weights for the bias inputs

        args:
          bias_vals (List[Float]): the values to set each of the bias
          weights to, in order of the bias mu. If one of these is None, 
          then don't update that bias weight
        """

        assert len(bias_vals) == self.bias_len

        # make a mutable dict so we can actually modify things
        gln_p_temp = hk.data_structures.to_mutable_dict(self.gln_params)
        for key, v in self.gln_params.items():
            # for each layer in the gln
            w_temp = v['weights']

            for i in range(self.bias_len):
                bias_val = bias_vals[i]

                if bias_val is not None:
                    # update the bias weight if we have a value for it
                    # the bias wgights are at the end of the weight arrays.
                    # eg. the first bias weight is at index -1*self.bias_len
                    w_temp = jax.ops.index_update(
                        w_temp,
                        jax.ops.index[:, :, - self.bias_len + i],
                        bias_val)

            gln_p_temp[key]['weights'] = w_temp  # update the weights

        # update the gln_params which we actually use
        self.gln_params = hk.data_structures.to_immutable_dict(gln_p_temp)<|MERGE_RESOLUTION|>--- conflicted
+++ resolved
@@ -7,10 +7,8 @@
 from gated_linear_networks import gaussian
 
 
-<<<<<<< HEAD
 JAX_RANDOM_KEY = jax.random.PRNGKey(0)
 
-=======
 def input_mean_transform(x):
     ''' Changes the range of x from  [-4.8, -5, -0.418, -2] to [4.8, 5, 0.418, 2]
     to each being in [0, 1]
@@ -23,14 +21,22 @@
 
     return x
 
+# def sideinfo_transform(x):
+#     ''' Changes the range of x from  [-4.8, -5, -0.418, -2] to [4.8, 5, 0.418, 2]
+#     to each being in [-1, 1]
+#     '''
+#     x = x / jnp.array([4.8, 5, 0.418, 2])
+
+#     return x
+
 def sideinfo_transform(x):
-    ''' Changes the range of x from  [-4.8, -5, -0.418, -2] to [4.8, 5, 0.418, 2]
+    ''' Changes the range of x from  [0, 1]
     to each being in [-1, 1]
     '''
-    x = x / jnp.array([4.8, 5, 0.418, 2])
+    x = x * 2 - 1
 
     return x
->>>>>>> 54f31044
+
 
 class GGLN():
     """Gaussian Gated Linear Network
@@ -53,7 +59,7 @@
             init_bias_weights=None,
             bias_std=0.05,
             bias_max_mu=1,
-            input_mean_transform=input_mean_transform,
+            input_mean_transform=None,
             sideinfo_transform=input_mean_transform):
         """Set up the GGLN.
 
@@ -193,13 +199,13 @@
             # transform side_info and inputs
             if self.sideinfo_transform is not None:
                 side_info = self.sideinfo_transform(side_info)
-                if (side_info < -1).any() or (side_info > 1).any():
-                    print('Side info out of range [-1, 1]')
+                # if (side_info < -1).any() or (side_info > 1).any():
+                #     print('Side info out of range [-1, 1]')
 
             if self.input_mean_transform is not None:
                 inputs = self.input_mean_transform(inputs)
-                if (inputs < 0).any() or (inputs > 1).any():
-                    print('Inputs out of range [0, 1]')
+                # if (inputs < 0).any() or (inputs > 1).any():
+                #     print('Inputs out of range [0, 1]')
 
             inputs_with_sig_sq = jnp.vstack((inputs, jnp.ones(inputs.shape))).T
 
@@ -229,13 +235,14 @@
             # transform side_info and inputs
             if self.sideinfo_transform is not None:
                 side_info = self.sideinfo_transform(side_info)
-                if (side_info < -1).any() or (side_info > 1).any():
-                    print('Side info out of range [-1, 1]')
+                # if (side_info < -1).any() or (side_info > 1).any():
+                #     print('Side info out of range [-1, 1]')
 
             if self.input_mean_transform is not None:
                 inputs = self.input_mean_transform(inputs)
-                if (inputs < 0).any() or (inputs > 1).any():
-                    print('Inputs out of range [0, 1]')
+                # if (inputs < 0).any() or (inputs > 1).any():
+                #     print('Inputs out of range [0, 1]')
+                
             inputs_with_sig_sq = jnp.stack((inputs, jnp.ones_like(inputs)), 2)
 
             if target is None:
