--- conflicted
+++ resolved
@@ -183,24 +183,6 @@
     return 0 if w < w_target else 1
 
 
-<<<<<<< HEAD
-def cartpole_safe_mentor_normal(state, kwargs=None):
-    """From Michael"""
-    # Transform to about zero
-    x, v, theta, w = state - 0.5
-
-    # Target the centre - try not using this to add challenge
-    # x_target = 0.
-
-    # min_velocity = 0.8  # rate at which to bring x to
-    # max_velocity = 0.01
-    # v_target = np.clip(
-    #     -(x - x_target) * min_velocity, -max_velocity, max_velocity)
-    # Target 0 velocity rather than x_target - adds challenge
-    v_target = 0.
-
-    min_theta_scale = 4  # rate at which to bring v to v target
-=======
 def cartpole_safe_mentor_normal(state, target_centre=True, **kwargs):
     """A safe mentor for cartpole with normalised inputs
 
@@ -229,21 +211,13 @@
         v_target = 0.  # target 0 velocity instead
 
     min_theta_scale = 4.  # rate at which to bring v to v target
->>>>>>> 6cbd767c
     max_theta = 0.2  # Max acceptable pole angle
     min_w_scale = 0.9  # rate at which to bring theta to theta_target
     max_w = 0.1  # max targeted angular velocity
 
-<<<<<<< HEAD
-    theta_target = np.clip(
-        -(v - v_target) * min_theta_scale, -max_theta, max_theta)
-
-    w_target = np.clip(-(theta - theta_target) * min_w_scale, -max_w, max_w)
-=======
     theta_target = jnp.clip(
         -(v - v_target) * min_theta_scale, -max_theta, max_theta)
 
     w_target = jnp.clip(-(theta - theta_target) * min_w_scale, -max_w, max_w)
->>>>>>> 6cbd767c
 
     return 0 if w < w_target else 1